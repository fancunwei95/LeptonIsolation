from Trainer import trainer
import argparse
import torch


# GPU Compatibility
parser = argparse.ArgumentParser(description='Trainer')
parser.add_argument('--disable-cuda', action='store_true',
                    help='Disable CUDA')
parser.add_argument('--continue-training', action='store_true',
                    help='loads in previous model and continues training')
args = parser.parse_args()
args.device = None
if not args.disable_cuda and torch.cuda.is_available():
    args.device = torch.device('cuda')
    torch.set_default_tensor_type(torch.cuda.FloatTensor)
else:
    args.device = torch.device('cpu')


if __name__ == "__main__":
    '''python isolator.py'''
    options = {}

<<<<<<< HEAD
    options["input_data"] = "/public/data/RNN/lepton_track_data_track_pt_not_weighted.pkl"
    options["output_folder"] = "../Outputs/"
    options["model_path"] = options["output_folder"] + "saved_optimizer.pt"
    options["continue_training"] = args.continue_training
    print(args.continue_training)
    options["RNN_type"] = "GRU"
=======
    options["input_data"] = "/public/data/RNN/lepton_track_data.pkl"
    options["output_folder"] = "../Outputs/Runs/Test/"

    options["RNN_type"] = "RNN"
>>>>>>> fda45583
    options['learning_rate'] = 0.0003
    options['training_split'] = 0.7
    options['batch_size'] = 500
    options['n_epochs'] = 75
    options['n_layers'] = 3
    options['hidden_neurons'] = 512
    options['output_neurons'] = 2
    options['bidirectional'] = False
    options['device'] = args.device

    trainer.train(options)<|MERGE_RESOLUTION|>--- conflicted
+++ resolved
@@ -21,20 +21,12 @@
 if __name__ == "__main__":
     '''python isolator.py'''
     options = {}
-
-<<<<<<< HEAD
-    options["input_data"] = "/public/data/RNN/lepton_track_data_track_pt_not_weighted.pkl"
+    options["input_data"] = "/public/data/RNN/lepton_track_data.pkl"
     options["output_folder"] = "../Outputs/"
     options["model_path"] = options["output_folder"] + "saved_optimizer.pt"
     options["continue_training"] = args.continue_training
     print(args.continue_training)
     options["RNN_type"] = "GRU"
-=======
-    options["input_data"] = "/public/data/RNN/lepton_track_data.pkl"
-    options["output_folder"] = "../Outputs/Runs/Test/"
-
-    options["RNN_type"] = "RNN"
->>>>>>> fda45583
     options['learning_rate'] = 0.0003
     options['training_split'] = 0.7
     options['batch_size'] = 500
