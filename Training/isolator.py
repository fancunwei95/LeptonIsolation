--- conflicted
+++ resolved
@@ -30,13 +30,8 @@
 
     options = {}
     options["input_data"] = "/public/data/RNN/large_data.root"
-<<<<<<< HEAD
     options["run_location"] = "/public/data/RNN/runs"
-    options["run_author"] = 'anil_relu_dropout'
-=======
-    options["run_location"] = "/public/data/RNN/runs/"
-    options["run_label"] = 'matt_low_to_high_pt'
->>>>>>> d8a8cda1
+    options["run_label"] = 'anil_relu_dropout'
     options["tree_name"] = "NormalizedTree"
     options["output_folder"] = "./Outputs/"
     options["model_path"] = options["output_folder"] + "saved_model.pt"
@@ -49,16 +44,10 @@
     options["learning_rate"] = 0.001
     options["training_split"] = 0.7
     options["batch_size"] = 256
-<<<<<<< HEAD
-    options["n_epochs"] = 30
-    options["n_layers"] = 3
-    options["hidden_neurons"] = 128
-=======
     options["n_epochs"] = 50
     options["n_layers"] = 2
     options["hidden_neurons"] = 256
     options["intrinsic_dimensions"] = 1024  # only matters for deep sets
->>>>>>> d8a8cda1
     options["output_neurons"] = 2
     options["device"] = args.device
 
