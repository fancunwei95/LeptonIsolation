# -*- coding: utf-8 -*-
"""Driver function for running the neural network

Attributes:
    *--disable-cuda : runs the code only on cpu even if gpu is available
    *--continue-training : loads in a previous model to continue training
"""

from Trainer import trainer as trainer
import argparse
import torch
import time

torch.backends.cudnn.benchmark = True
torch.backends.cudnn.enabled = True

parser = argparse.ArgumentParser(description="Trainer")
parser.add_argument("--disable-cuda", action="store_true", help="Disable CUDA")
parser.add_argument("--continue-training", action="store_true", help="Loads in previous model and continues training")
args = parser.parse_args()
args.device = None
if not args.disable_cuda and torch.cuda.is_available():
    args.device = torch.device("cuda")
    torch.set_default_tensor_type(torch.cuda.FloatTensor)
else:
    args.device = torch.device("cpu")


if __name__ == "__main__":

    options = {}
<<<<<<< HEAD
    options["input_data"] = "/public/data/RNN/small_data.root"
    options["run_location"] = "/public/data/RNN/runs"
    options["run_label"] = 'anil_test'
=======
    options["input_data"] = "/public/data/RNN/large_data.root"
    options["run_location"] = "/public/data/RNN/runs/"
    options["run_label"] = 'matt_test'
>>>>>>> 6ece8caf
    options["tree_name"] = "NormalizedTree"
    options["output_folder"] = "./Outputs/"
    options["model_path"] = options["output_folder"] + "saved_model.pt"
    options["continue_training"] = args.continue_training
    options["architecture_type"] = "GRU"  # RNN, LSTM, GRU, DeepSets
    options["dropout"] = 0.3
    options["track_ordering"] = "low-to-high-pt"  # None, "high-to-low-pt", "low-to-high-pt", "near-to-far", "far-to-near"
    # options["additional_appended_features"] = ["baseline_topoetcone20", "baseline_topoetcone30", "baseline_topoetcone40", "baseline_eflowcone20", "baseline_ptcone20", "baseline_ptcone30", "baseline_ptcone40", "baseline_ptvarcone20", "baseline_ptvarcone30", "baseline_ptvarcone40"]
    options["additional_appended_features"] = []
<<<<<<< HEAD
    # options["ignore_features"] = ["baseline_eflowcone20", "baseline_eflowcone20_over_pt", "trk_vtx_x", "trk_vtx_y", "trk_vtx_z", "trk_vtx_type"]
    options["ignore_features"] = ["baseline_eflowcone20", "baseline_eflowcone20_over_pt", "trk_vtx_type"]
    options["lr"] = 0.001
=======
    options["ignore_features"] = ["baseline_topoetcone20", "baseline_topoetcone30", "baseline_topoetcone40", "baseline_eflowcone20", "baseline_ptcone20", "baseline_ptcone30", "baseline_ptcone40", "baseline_ptvarcone20", "baseline_ptvarcone30", "baseline_ptvarcone40", "baseline_eflowcone20_over_pt", "trk_vtx_type"]
    options["learning_rate"] = 0.001
>>>>>>> 6ece8caf
    options["training_split"] = 0.7
    options["batch_size"] = 256
    options["n_epochs"] = 30
    options["n_layers"] = 3
    options["hidden_neurons"] = 256
    options["intrinsic_dimensions"] = 1024  # only matters for deep sets
    options["output_neurons"] = 2
    options["device"] = args.device

    t0 = time.time()
    print("number of epochs planned:", options["n_epochs"])
    print("input data:", options["input_data"].split('/')[-1])
    print("batch_size:", options["batch_size"])
    print("device:", args.device)
    print("architecture:", options["architecture_type"])
    trainer.train(options)
    print("total runtime :", time.time() - t0)
    torch.cuda.empty_cache()<|MERGE_RESOLUTION|>--- conflicted
+++ resolved
@@ -29,15 +29,10 @@
 if __name__ == "__main__":
 
     options = {}
-<<<<<<< HEAD
+
     options["input_data"] = "/public/data/RNN/small_data.root"
     options["run_location"] = "/public/data/RNN/runs"
     options["run_label"] = 'anil_test'
-=======
-    options["input_data"] = "/public/data/RNN/large_data.root"
-    options["run_location"] = "/public/data/RNN/runs/"
-    options["run_label"] = 'matt_test'
->>>>>>> 6ece8caf
     options["tree_name"] = "NormalizedTree"
     options["output_folder"] = "./Outputs/"
     options["model_path"] = options["output_folder"] + "saved_model.pt"
@@ -47,14 +42,13 @@
     options["track_ordering"] = "low-to-high-pt"  # None, "high-to-low-pt", "low-to-high-pt", "near-to-far", "far-to-near"
     # options["additional_appended_features"] = ["baseline_topoetcone20", "baseline_topoetcone30", "baseline_topoetcone40", "baseline_eflowcone20", "baseline_ptcone20", "baseline_ptcone30", "baseline_ptcone40", "baseline_ptvarcone20", "baseline_ptvarcone30", "baseline_ptvarcone40"]
     options["additional_appended_features"] = []
-<<<<<<< HEAD
-    # options["ignore_features"] = ["baseline_eflowcone20", "baseline_eflowcone20_over_pt", "trk_vtx_x", "trk_vtx_y", "trk_vtx_z", "trk_vtx_type"]
-    options["ignore_features"] = ["baseline_eflowcone20", "baseline_eflowcone20_over_pt", "trk_vtx_type"]
     options["lr"] = 0.001
-=======
-    options["ignore_features"] = ["baseline_topoetcone20", "baseline_topoetcone30", "baseline_topoetcone40", "baseline_eflowcone20", "baseline_ptcone20", "baseline_ptcone30", "baseline_ptcone40", "baseline_ptvarcone20", "baseline_ptvarcone30", "baseline_ptvarcone40", "baseline_eflowcone20_over_pt", "trk_vtx_type"]
-    options["learning_rate"] = 0.001
->>>>>>> 6ece8caf
+    options["ignore_features"] = ["baseline_topoetcone20", "baseline_topoetcone30",
+                                  "baseline_topoetcone40", "baseline_eflowcone20",
+                                  "baseline_ptcone20", "baseline_ptcone30",
+                                  "baseline_ptcone40", "baseline_ptvarcone20",
+                                  "baseline_ptvarcone30", "baseline_ptvarcone40",
+                                  "baseline_eflowcone20_over_pt", "trk_vtx_type"]
     options["training_split"] = 0.7
     options["batch_size"] = 256
     options["n_epochs"] = 30
