import random
import pathlib
import torch
import numpy as np
from torch.utils.data import DataLoader
from torch.utils.tensorboard import SummaryWriter
from ROOT import TFile
from .Architectures.RNN import Model
from .DataStructures.ROOT_Dataset import ROOT_Dataset, collate
from .Analyzer import plot_ROC


class RNN_Agent:
    """Model class implementing rnn inheriting structure from pytorch nn module

    Attributes:
        options (dict): configuration for the nn

    Methods:
        get_data_batches: get batched training and testing data from the data loaders
        train_and_test: convienience function for preparing training and testing the model
        save_agent: logs all the details of the training and saves it for future reference
    """

    def __init__(self, options):
        """Sets up a new agent, or loads a saved agent if training is being resumed.

        Args:
            options (dict): configuration options
        Returns:
            None
        """
        def _load_data(data_filename):
            """Reads the input data and sets up training and test data loaders.

            Args:
                data_filename: ROOT ntuple containing the relevant data
            Returns:
                train_loader, test_loader
            """
            # load data files
            print("Loading data")
            data_file = TFile(data_filename)
            data_tree = getattr(data_file, self.options["tree_name"])
            n_events = data_tree.GetEntries()
            data_file.Close()  # we want each ROOT_Dataset to open its own file and extract its own tree

            # perform class balancing
            print("Balancing classes")
            event_indices = np.array(range(n_events))
            full_dataset = ROOT_Dataset(data_filename, event_indices, self.options, shuffle_indices=False)
<<<<<<< HEAD
            truth_values = [bool(truth.cpu().numpy()[0]) for _, _, truth in full_dataset]
            class_0_indices = event_indices[[i for i in truth_values]]
            class_1_indices = event_indices[[not i for i in truth_values]]
=======
            truth_values = [bool(truth.numpy()[0]) for _, _, truth in full_dataset]
            class_0_indices = list(event_indices[[i for i in truth_values]])
            class_1_indices = list(event_indices[[not i for i in truth_values]])
>>>>>>> a2583e6f
            n_each_class = min(len(class_0_indices), len(class_1_indices))
            random.shuffle(class_0_indices)
            random.shuffle(class_1_indices)
            balanced_event_indices = class_0_indices[:n_each_class] + class_1_indices[:n_each_class]
            n_balanced_events = len(balanced_event_indices)
            del full_dataset

            # split test and train
            print("Splitting test and training events")
            random.shuffle(balanced_event_indices)
            n_training_events = int(self.options["training_split"] * n_balanced_events)
            train_event_indices = balanced_event_indices[:n_training_events]
            test_event_indices = balanced_event_indices[n_training_events:]

            train_set = ROOT_Dataset(data_filename, train_event_indices, self.options)
            test_set = ROOT_Dataset(data_filename, test_event_indices, self.options)

            # prepare the data loaders
            print("Prepping data loaders")
            train_loader = DataLoader(
                train_set,
                batch_size=self.options["batch_size"],
                collate_fn=collate,
                shuffle=True,
                drop_last=True,
            )
            test_loader = DataLoader(
                test_set,
                batch_size=self.options["batch_size"],
                collate_fn=collate,
                shuffle=True,
                drop_last=True,
            )
            return train_loader, test_loader

        self.options = options
        self.model = Model(self.options)
        self.train_loader, self.test_loader = _load_data(self.options["input_data"])
        self.history_logger = SummaryWriter()

        # load previous state if training is resuming
        self.resumed_epoch_n = 0
        if self.options["continue_training"] is True:
            saved_agent = torch.load(self.options["model_path"])
            self.model.load_state_dict(saved_agent['model_state_dict'])
            self.model.optimizer.load_state_dict(saved_agent['optimizer_state_dict'])
            self.resumed_epoch_n = saved_agent['epoch']
        print("Model parameters:\n{}".format(self.model.parameters))

    def train_and_test(self, do_print=True):
        """Trains and tests the model.

        Args:
            do_print (bool, True by default): Specifies whether to print validation characteristics on each step
        Returns:
            None
        """
        def _train(Print=True):
            """Trains the model and saves training history to history logger.

            Args:
                Print (bool, True by default): Specifies whether to print training characteristics on each step
            Returns:
                None
            """
            for epoch_n in range(self.resumed_epoch_n, self.options["n_epochs"] + self.resumed_epoch_n):
                train_loss, train_acc, _, train_truth = self.model.do_train(self.train_loader)
                test_loss, test_acc, _, test_truth = self.model.do_eval(self.test_loader)
                self.history_logger.add_scalar("Accuracy/Train Accuracy", train_acc, epoch_n)
                self.history_logger.add_scalar("Accuracy/Test Accuracy", test_acc, epoch_n)
                self.history_logger.add_scalar("Loss/Train Loss", train_loss, epoch_n)
                self.history_logger.add_scalar("Loss/Test Loss", test_loss, epoch_n)
                for name, param in self.model.named_parameters():
                    self.history_logger.add_histogram(name, param.clone().cpu().data.numpy(), epoch_n)

                if Print:
                    print(
                        "Epoch: %03d, Train Loss: %0.4f, Train Acc: %0.4f, "
                        "Test Loss: %0.4f, Test Acc: %0.4f"
                        % (epoch_n, train_loss, train_acc, test_loss, test_acc)
                    )
                if (epoch_n) % 10 == 0:
                    torch.save({
                        'epoch': epoch_n,
                        'model_state_dict': self.model.state_dict(),
                        'optimizer_state_dict': self.model.optimizer.state_dict(),
                        'train_loss': train_loss,
                        'test_loss': test_loss,
                        'train_accuracy': train_acc,
                        'test_accuracy': test_acc,
                    }, self.options["model_path"])

        def _test():
            """Evaluates the model on testing batches and saves ROC curve to history logger."""
            _, _, test_raw_results, test_truth = self.model.do_eval(self.test_loader)
            ROC_fig = plot_ROC.plot_ROOT_ROC(self.options, test_raw_results, test_truth)
            self.history_logger.add_figure("ROC", ROC_fig)

        _train(do_print)
        _test()

    def save_agent(self):
        """saves the model and closes the TensorBoard SummaryWriter."""
        if not pathlib.Path(self.options["output_folder"]).exists():
            pathlib.Path(self.options["output_folder"]).mkdir(parents=True)
        # self.history_logger.export_scalars_to_json(self.options["output_folder"] + "/all_scalars.json")
        self.history_logger.close()


def train(options):
    """Driver function to load data, train model and save results.

    Args:
        options (dict) : configuration for the nn
    Returns:
         None
    """
    def _set_features(options):
        """Modifies options dictionary with branch name info."""
        data_file = TFile(options["input_data"])
        data_tree = getattr(data_file, options["tree_name"])
        options["branches"] = [i.GetName() for i in data_tree.GetListOfBranches()]
        options["baseline_features"] = [i for i in options["branches"] if i.startswith("baseline_")]
        options["lep_features"] = [i for i in options["branches"] if i.startswith("lep_")]
        options["trk_features"] = [i for i in options["branches"] if i.startswith("trk_")]
        options["n_lep_features"] = len(options["lep_features"])
        options["n_trk_features"] = len(options["trk_features"])
        data_file.Close()
        return options

    options = _set_features(options)
    agent = RNN_Agent(options)
    agent.train_and_test()
    agent.save_agent()<|MERGE_RESOLUTION|>--- conflicted
+++ resolved
@@ -49,15 +49,9 @@
             print("Balancing classes")
             event_indices = np.array(range(n_events))
             full_dataset = ROOT_Dataset(data_filename, event_indices, self.options, shuffle_indices=False)
-<<<<<<< HEAD
-            truth_values = [bool(truth.cpu().numpy()[0]) for _, _, truth in full_dataset]
-            class_0_indices = event_indices[[i for i in truth_values]]
-            class_1_indices = event_indices[[not i for i in truth_values]]
-=======
             truth_values = [bool(truth.numpy()[0]) for _, _, truth in full_dataset]
             class_0_indices = list(event_indices[[i for i in truth_values]])
             class_1_indices = list(event_indices[[not i for i in truth_values]])
->>>>>>> a2583e6f
             n_each_class = min(len(class_0_indices), len(class_1_indices))
             random.shuffle(class_0_indices)
             random.shuffle(class_1_indices)
