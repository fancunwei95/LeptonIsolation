import random
import pathlib
import os
import shutil
import time
import torch
import numpy as np
from torch.utils.data import DataLoader
from torch.utils.tensorboard import SummaryWriter
from ROOT import TFile
<<<<<<< HEAD
from .Architectures.set_transformer import Model
=======

from .Architectures.RNN import RNN_Model, GRU_Model, LSTM_Model
from .Architectures.DeepSets import Model as DeepSets_Model

>>>>>>> 115e5b94
from .DataStructures.ROOT_Dataset import ROOT_Dataset, collate
from .Analyzer import Plotter


class Isolation_Agent:
    """Driver class for lepton isolation model

    Attributes:
        options (dict): configuration for the nn

    Methods:
        get_data_batches: get batched training and testing data from the data loaders
        train_and_test: convienience function for preparing training and testing the model
        save_agent: logs all the details of the training and saves it for future reference
    """

    def __init__(self, options):
        """Sets up a new agent, or loads a saved agent if training is being resumed.

        Args:
            options (dict): configuration options
        Returns:
            None
        """
        def _load_data(data_filename):
            """Reads the input data and sets up training and test data loaders.

            Args:
                data_filename: ROOT ntuple containing the relevant data
            Returns:
                train_loader, test_loader
            """
            # load data files

            print("Loading data")
            data_file = TFile(data_filename)
            data_tree = getattr(data_file, self.options["tree_name"])
            n_events = data_tree.GetEntries()
            data_file.Close()  # we want each ROOT_Dataset to open its own file and extract its own tree

            # perform class balancing
            print("Balancing classes")
            event_indices = np.array(range(n_events))
            full_dataset = ROOT_Dataset(data_filename, event_indices, self.options, shuffle_indices=False)
            truth_values = [data[-2].bool().item() for data in full_dataset]
            class_0_indices = list(event_indices[truth_values])
            class_1_indices = list(event_indices[np.invert(truth_values)])
            n_each_class = min(len(class_0_indices), len(class_1_indices))
            random.shuffle(class_0_indices)
            random.shuffle(class_1_indices)
            balanced_event_indices = class_0_indices[:n_each_class] + class_1_indices[:n_each_class]
            n_balanced_events = len(balanced_event_indices)
            del full_dataset

            # split test and train
            print("Splitting and processing test and train events")
            random.shuffle(balanced_event_indices)
            n_training_events = int(self.options["training_split"] * n_balanced_events)
            train_event_indices = balanced_event_indices[:n_training_events]
            test_event_indices = balanced_event_indices[n_training_events:]
            train_set = ROOT_Dataset(data_filename, train_event_indices, self.options)
            test_set = ROOT_Dataset(data_filename, test_event_indices, self.options)

            # prepare the data loaders
            print("Prepping data loaders")
            train_loader = DataLoader(
                train_set,
                batch_size=self.options["batch_size"],
                collate_fn=collate,
                shuffle=True,
                drop_last=True,
            )
            test_loader = DataLoader(
                test_set,
                batch_size=self.options["batch_size"],
                collate_fn=collate,
                shuffle=True,
                drop_last=True,
            )
            return train_loader, test_loader

        self.options = options

        if options["architecture_type"] == "RNN":
            self.model = RNN_Model(self.options).to(self.options["device"])
        elif options["architecture_type"] == "GRU":
            self.model = GRU_Model(self.options).to(self.options["device"])
        elif options["architecture_type"] == "LSTM":
            self.model = LSTM_Model(self.options).to(self.options["device"])
        elif options["architecture_type"] == "DeepSets":
            self.model = DeepSets_Model(self.options).to(self.options["device"])
        else:
            print("Unrecognized architecture type!")
            exit()

        self.train_loader, self.test_loader = _load_data(self.options["input_data"])

        logdir = 'run_' + time.strftime('%y-%m-%d_%H-%M-%S') + '_' + self.options["run_label"]
        self.history_logger = SummaryWriter(os.path.join(self.options["run_location"], logdir))
        shutil.copyfile("isolator.py", os.path.join(self.options["run_location"], logdir + "/isolator.py"))

        # load previous state if training is resuming
        self.resumed_epoch_n = 0
        if self.options["continue_training"] is True:
            # previous_runs = os.listdir(self.options["run_location"]
            # if len(previous_runs) == 0:
            #     run_number=1
            # else:
            #     run_number=max([int(s.split('run_')[1]) for s in previous_runs]) + 1
            saved_agent = torch.load(self.options["model_path"])
            self.model.load_state_dict(saved_agent['model_state_dict'])
            self.model.optimizer.load_state_dict(saved_agent['optimizer_state_dict'])
            self.resumed_epoch_n = saved_agent['epoch']

        # print("Model parameters:\n{}".format(self.model.parameters))
        # for name, param in self.model.named_parameters():
            # print(name, np.isnan(param.detach().cpu()).any())

    def train_and_test(self, do_print=True):
        """Trains and tests the model.

        Args:
            do_print (bool, True by default): Specifies whether to print validation characteristics on each step
        Returns:
            None
        """
        def _train(Print=True):
            """Trains the model and saves training history to history logger.

            Args:
                Print (bool, True by default): Specifies whether to print training characteristics on each step
            Returns:
                None
            """
            for epoch_n in range(self.resumed_epoch_n, self.options["n_epochs"] + self.resumed_epoch_n):
                train_loss, train_acc, _, train_truth, _ = self.model.do_train(self.train_loader)
                test_loss, test_acc, _, test_truth, _ = self.model.do_eval(self.test_loader)
                self.history_logger.add_scalar("Accuracy/Train Accuracy", train_acc, epoch_n)
                self.history_logger.add_scalar("Accuracy/Test Accuracy", test_acc, epoch_n)
                self.history_logger.add_scalar("Loss/Train Loss", train_loss, epoch_n)
                self.history_logger.add_scalar("Loss/Test Loss", test_loss, epoch_n)
                for name, param in self.model.named_parameters():
                    self.history_logger.add_histogram(name, param.clone().cpu().data.cpu().numpy(), epoch_n)

                if Print:
                    print(
                        "Epoch: %03d, Train Loss: %0.4f, Train Acc: %0.4f, "
                        "Test Loss: %0.4f, Test Acc: %0.4f"
                        % (epoch_n, train_loss, train_acc, test_loss, test_acc)
                    )
                if (epoch_n) % 10 == 0:
                    torch.save({
                        'epoch': epoch_n,
                        'model_state_dict': self.model.state_dict(),
                        'optimizer_state_dict': self.model.optimizer.state_dict(),
                        'train_loss': train_loss,
                        'test_loss': test_loss,
                        'train_accuracy': train_acc,
                        'test_accuracy': test_acc,
                    }, self.options["model_path"])

        def _test():
            """Evaluates the model on testing batches and saves ROC curve to history logger."""
            test_loss, test_acc, test_raw_results, test_truth, test_lep_pT = self.model.do_eval(self.test_loader)
            self.history_logger.add_scalar("Accuracy/Test Accuracy (Final)", test_acc)
            self.history_logger.add_scalar("Loss/Test Loss (Final)", test_loss)

            ROC_figs = Plotter.plot_ROC(self.options, test_raw_results, test_truth, test_lep_pT)
            for ROC_fig in ROC_figs:
                self.history_logger.add_figure(ROC_fig.label, ROC_fig.image)

        _train(do_print)
        _test()

    def save_agent(self):
        """saves the model and closes the TensorBoard SummaryWriter."""
        if not pathlib.Path(self.options["output_folder"]).exists():
            pathlib.Path(self.options["output_folder"]).mkdir(parents=True)
        # self.history_logger.export_scalars_to_json(self.options["output_folder"] + "/all_scalars.json")
        self.history_logger.close()


def train(options):
    """Driver function to load data, train model and save results.

    Args:
        options (dict) : configuration for the nn
    Returns:
         None
    """
    def _set_features(options):
        """Modifies options dictionary with branch name info."""
        data_file = TFile(options["input_data"])
        data_tree = getattr(data_file, options["tree_name"])
        options["branches"] = [i.GetName() for i in data_tree.GetListOfBranches() if i.GetName() not in options["ignore_features"]]
        options["baseline_features"] = [i for i in options["branches"] if i.startswith("baseline_")]
        options["lep_features"] = [i for i in options["branches"] if i.startswith("lep_")]
        options["lep_features"] += options["additional_appended_features"]
        options["trk_features"] = [i for i in options["branches"] if i.startswith("trk_")]
        options["calo_features"] = [i for i in options["branches"] if i.startswith("calo_cluster_")]
        options["n_lep_features"] = len(options["lep_features"])
        options["n_trk_features"] = len(options["trk_features"])
        options["n_calo_features"] = len(options["calo_features"])
        data_file.Close()
        return options

    options = _set_features(options)
    agent = Isolation_Agent(options)
    agent.train_and_test()
    agent.save_agent()<|MERGE_RESOLUTION|>--- conflicted
+++ resolved
@@ -8,14 +8,8 @@
 from torch.utils.data import DataLoader
 from torch.utils.tensorboard import SummaryWriter
 from ROOT import TFile
-<<<<<<< HEAD
-from .Architectures.set_transformer import Model
-=======
-
 from .Architectures.RNN import RNN_Model, GRU_Model, LSTM_Model
 from .Architectures.DeepSets import Model as DeepSets_Model
-
->>>>>>> 115e5b94
 from .DataStructures.ROOT_Dataset import ROOT_Dataset, collate
 from .Analyzer import Plotter
 
