--- conflicted
+++ resolved
@@ -8,11 +8,8 @@
 from torch.utils.data import DataLoader
 from torch.utils.tensorboard import SummaryWriter
 from ROOT import TFile
-<<<<<<< HEAD
-=======
 import onnxruntime
 
->>>>>>> 78623fa1
 from .Architectures.RNN import RNN_Model, GRU_Model, LSTM_Model
 from .Architectures.DeepSets import Model as DeepSets_Model
 from .Architectures.SetTransformer import Model as SetTransformer_Model
