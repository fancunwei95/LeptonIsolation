--- conflicted
+++ resolved
@@ -241,16 +241,9 @@
             # # if padding is required, this should be changed to make sorting more efficient
             # sorted_tracks = track_info[indices].to(self.device)
             sorted_leptons = lepton_info[indices].to(self.device)
-<<<<<<< HEAD
-            ## padding sequences - turned off for now, due to 0-track leptons
-            padded_seq = hot_fixed_pack_padded_sequence(
-                track_info, n_tracks.cpu(), batch_first=True, enforce_sorted=False)
-            #padded_seq = sorted_tracks
-=======
             # padding sequences
             padded_seq = hot_fixed_pack_padded_sequence(
                 track_info, n_tracks.cpu(), batch_first=True, enforce_sorted=False)
->>>>>>> a2583e6f
 
             output = self.forward(padded_seq, sorted_leptons).to(self.device)
             loss = self.loss_function(output[:, 0], truth.float())
