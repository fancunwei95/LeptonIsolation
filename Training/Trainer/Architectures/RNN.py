import torch
import torch.nn as nn
from torch.nn.utils.rnn import PackedSequence
import numpy as np
from torch.utils.tensorboard import SummaryWriter
import warnings


<<<<<<< HEAD
def Tensor_length(track):
    """Finds the length of the non zero tensor

    Args:
        track (torch.tensor): tensor containing the events padded with zeroes at the end

    Returns:
        Length (int) of the tensor were it not zero-padded

    """
    return len(set([i[0] for i in torch.nonzero(track).cpu().numpy()]))


def hot_fixed_pack_padded_sequence(input, lengths, batch_first=False, enforce_sorted=True):
    r"""Packs a Tensor containing padded sequences of variable length.

    :attr:`input` can be of size ``T x B x *`` where `T` is the length of the
    longest sequence (equal to ``lengths[0]``), ``B`` is the batch size, and
    ``*`` is any number of dimensions (including 0). If ``batch_first`` is
    ``True``, ``B x T x *`` :attr:`input` is expected.

    For unsorted sequences, use `enforce_sorted = False`. If :attr:`enforce_sorted` is
    ``True``, the sequences should be sorted by length in a decreasing order, i.e.
    ``input[:,0]`` should be the longest sequence, and ``input[:,B-1]`` the shortest
    one. `enforce_sorted = True` is only necessary for ONNX export.

    Note:
        This function accepts any input that has at least two dimensions. You
        can apply it to pack the labels, and use the output of the RNN with
        them to compute the loss directly. A Tensor can be retrieved from
        a :class:`PackedSequence` object by accessing its ``.data`` attribute.

    Arguments:
        input (Tensor): padded batch of variable length sequences.
        lengths (Tensor): list of sequences lengths of each batch element.
        batch_first (bool, optional): if ``True``, the input is expected in ``B x T x *``
            format.
        enforce_sorted (bool, optional): if ``True``, the input is expected to
            contain sequences sorted by length in a decreasing order. If
            ``False``, this condition is not checked. Default: ``True``.

    Returns:
        a :class:`PackedSequence` object
    """
    if torch._C._get_tracing_state() and not isinstance(lengths, torch.Tensor):
        warnings.warn('pack_padded_sequence has been called with a Python list of '
                      'sequence lengths. The tracer cannot track the data flow of Python '
                      'values, and it will treat them as constants, likely rendering '
                      'the trace incorrect for any other combination of lengths.',
                      category=torch.jit.TracerWarning, stacklevel=2)
    lengths = torch.as_tensor(lengths, dtype=torch.int64, device="cpu")
    # lengths = lengths.cpu()
    if enforce_sorted:
        sorted_indices = None
    else:
        lengths, sorted_indices = torch.sort(lengths, descending=True)
        sorted_indices = sorted_indices.to(input.device)
        batch_dim = 0 if batch_first else 1
        input = input.index_select(batch_dim, sorted_indices)

    data, batch_sizes = torch._C._VariableFunctions._pack_padded_sequence(input, lengths, batch_first)
    return PackedSequence(data, batch_sizes, sorted_indices)


=======
>>>>>>> dc455f68
class Model(nn.Module):
    """Model class implementing rnn inheriting structure from pytorch nn module

    Attributes:
        options (dict) : configuration for the nn

    Methods:
        forward: steps through the neural net once
        do_train: takes in data and passes the batches to forward to train
        do_eval: runs the neural net on the data after setting it up for evaluation
        get_model: returns the model and its optimizer
        _tensor_length (private): returns the length of a tensor
        _hot_fixed_pack_padded_sequence (private): pads tensor sequences with zeros
    """

    def __init__(self, options):
        super().__init__()
        self.n_directions = int(options["bidirectional"]) + 1
        self.n_layers = options["n_layers"]
        self.n_trk_features = options["n_trk_features"]
        self.hidden_size = options["hidden_neurons"]
        self.n_lep_features = options["n_lep_features"]
        self.output_size = options["output_neurons"]
        self.learning_rate = options["learning_rate"]
        self.batch_size = options["batch_size"]
        self.history_logger = SummaryWriter(options["output_folder"])
        self.device = options["device"]
        self.h_0 = nn.Parameter(
            torch.zeros(
                self.n_layers * self.n_directions, self.batch_size, self.hidden_size
            ).to(self.device)
        )

        self.is_lstm = False
        if options["RNN_type"] == "RNN":
            self.rnn = nn.RNN(
                input_size=self.n_trk_features,
                hidden_size=self.hidden_size,
                batch_first=True,
                num_layers=self.n_layers,
                bidirectional=options["bidirectional"],
            ).to(self.device)
        elif options["RNN_type"] == "LSTM":
            self.is_lstm = True
            self.rnn = nn.LSTM(
                input_size=self.n_trk_features,
                hidden_size=self.hidden_size,
                batch_first=True,
                num_layers=self.n_layers,
                bidirectional=options["bidirectional"],
            ).to(self.device)
        else:
            self.rnn = nn.GRU(
                input_size=self.n_trk_features,
                hidden_size=self.hidden_size,
                batch_first=True,
                num_layers=self.n_layers,
                bidirectional=options["bidirectional"],
            ).to(self.device)

        # self.fc1 = nn.Linear(self.hidden_size + self.n_lep_features, 128).to(self.device)
        self.fc1 = nn.Linear(self.hidden_size, self.output_size).to(self.device)
        # self.fc2 = nn.Linear(128, 128).to(self.device)
        # self.fc3 = nn.Linear(128, self.output_size).to(self.device)
        self.softmax = nn.Softmax(dim=1).to(self.device)
        self.loss_function = nn.BCEWithLogitsLoss()
        self.optimizer = torch.optim.Adam(
            self.parameters(), lr=self.learning_rate)

    def forward(self, padded_seq, sorted_leptons):
        """Takes a padded sequence and passes it through:
            * the rnn cell
            * a fully connected layer to get it to the right output size
            * a softmax to get a probability

        Args:
            padded_seq (paddedSequence): a collection for lepton track information
            sorted_leptons : lepton features to add after rnn

        Returns:
           the probability of particle beng prompt or heavy flavor

        """
        self.rnn.flatten_parameters()
        if self.is_lstm:
            output, hidden, cellstate = self.rnn(padded_seq, self.h_0)
        else:
            output, hidden = self.rnn(padded_seq, self.h_0)

        # combined_out = torch.cat((sorted_leptons, hidden[-1]), dim=1).to(self.device)
        combined_out = hidden[-1]
        out = self.fc1(combined_out).to(self.device)
        # import pdb; pdb.set_trace()
        # out = F.relu(out)
        # out = self.fc2(out)
        # out = F.relu(out)
        # out = self.fc3(out)
        out = self.softmax(out).to(self.device)
        return out

    def _tensor_length(self, track):
        """Finds the length of the non zero tensor

        Args:
            track (torch.tensor): tensor containing the events padded with zeroes at the end

        Returns:
            Length (int) of the tensor were it not zero-padded

        """
        return len(set([i[0] for i in torch.nonzero(track).numpy()]))

    def _hot_fixed_pack_padded_sequence(self, input, lengths, batch_first=False, enforce_sorted=True):
        r"""Packs a Tensor containing padded sequences of variable length.

        :attr:`input` can be of size ``T x B x *`` where `T` is the length of the
        longest sequence (equal to ``lengths[0]``), ``B`` is the batch size, and
        ``*`` is any number of dimensions (including 0). If ``batch_first`` is
        ``True``, ``B x T x *`` :attr:`input` is expected.

        For unsorted sequences, use `enforce_sorted = False`. If :attr:`enforce_sorted` is
        ``True``, the sequences should be sorted by length in a decreasing order, i.e.
        ``input[:,0]`` should be the longest sequence, and ``input[:,B-1]`` the shortest
        one. `enforce_sorted = True` is only necessary for ONNX export.

        Note:
            This function accepts any input that has at least two dimensions. You
            can apply it to pack the labels, and use the output of the RNN with
            them to compute the loss directly. A Tensor can be retrieved from
            a :class:`PackedSequence` object by accessing its ``.data`` attribute.

        Arguments:
            input (Tensor): padded batch of variable length sequences.
            lengths (Tensor): list of sequences lengths of each batch element.
            batch_first (bool, optional): if ``True``, the input is expected in ``B x T x *``
                format.
            enforce_sorted (bool, optional): if ``True``, the input is expected to
                contain sequences sorted by length in a decreasing order. If
                ``False``, this condition is not checked. Default: ``True``.

        Returns:
            a :class:`PackedSequence` object
        """
        if torch._C._get_tracing_state() and not isinstance(lengths, torch.Tensor):
            warnings.warn('pack_padded_sequence has been called with a Python list of '
                          'sequence lengths. The tracer cannot track the data flow of Python '
                          'values, and it will treat them as constants, likely rendering '
                          'the trace incorrect for any other combination of lengths.',
                          category=torch.jit.TracerWarning, stacklevel=2)
        lengths = torch.as_tensor(lengths, dtype=torch.int64, device="cpu")
        # lengths = lengths.cpu()
        if enforce_sorted:
            sorted_indices = None
        else:
            lengths, sorted_indices = torch.sort(lengths, descending=True)
            sorted_indices = sorted_indices.to(input.device)
            batch_dim = 0 if batch_first else 1
            input = input.index_select(batch_dim, sorted_indices)

        data, batch_sizes = torch._C._VariableFunctions._pack_padded_sequence(input, lengths, batch_first)
        return PackedSequence(data, batch_sizes, sorted_indices)

    def do_train(self, batches, do_training=True):
        """runs the neural net on batches of data passed into it

        Args:
            batches (torch.dataset object): Shuffled samples of data for evaluation by the model
                                            contains:
                                                * track_info
                                                * lepton_info
                                                * truth
            do_training (bool, True by default): flags whether the model is to be run in
                                                training or evaluation mode

        Returns: total loss, total accuracy, raw results, and all truths

        Notes:
            indices have been removed
            I don't know how the new pack-pad-sequeces works yet

        """
        if do_training:
            self.rnn.train()
        else:
            self.rnn.eval()
        total_loss = 0
        total_acc = 0
        raw_results = []
        all_truth = []

        for i, batch in enumerate(batches, 1):
            self.optimizer.zero_grad()
            track_info, lepton_info, truth = batch

            # moving tensors to adequate device
            track_info = track_info.to(self.device)
            lepton_info = lepton_info.to(self.device)
            truth = truth[:, 0].to(self.device)

            # sort and pack padded sequences
            n_tracks = [self._tensor_length(track_info[i]) for i in range(len(track_info))]
            n_tracks = torch.tensor(n_tracks).cpu()
            sorted_n_tracks, sorted_indices = torch.sort(n_tracks, descending=True)
            # this should be changed to make sorting more efficient
            sorted_tracks = track_info[sorted_indices].to(self.device)
            sorted_leptons = lepton_info[sorted_indices].to(self.device)
            padded_seq = self._hot_fixed_pack_padded_sequence(
                sorted_tracks, sorted_n_tracks.cpu(), batch_first=True, enforce_sorted=True)

            output = self.forward(padded_seq, sorted_leptons).to(self.device)
            loss = self.loss_function(output[:, 0], truth.float())

            if do_training is True:
                loss.backward()
                self.optimizer.step()
            total_loss += float(loss)
            predicted = torch.round(output)[:, 0]
            accuracy = float(
                np.array((predicted.data.cpu().detach() == truth.data.cpu().detach()).sum().float() / len(truth))
            )
            total_acc += accuracy
            raw_results += output[:, 0].cpu().detach().tolist()
            all_truth += truth.cpu().detach().tolist()
            if do_training is True:
                self.history_logger.add_scalar(
                    "Accuracy/Train Accuracy", accuracy, i)
                self.history_logger.add_scalar(
                    "Loss/Train Loss", float(loss), i)
            else:
                self.history_logger.add_scalar(
                    "Accuracy/Test Accuracy", accuracy, i)
                self.history_logger.add_scalar(
                    "Loss/Test Loss", float(loss), i)
            for name, param in self.named_parameters():
                self.history_logger.add_histogram(
                    name, param.clone().cpu().data.numpy(), i
                )

        total_loss = total_loss / len(batches.dataset) * self.batch_size
        total_acc = total_acc / len(batches.dataset) * self.batch_size
        total_loss = torch.tensor(total_loss)
        return total_loss, total_acc, raw_results, all_truth

    def do_eval(self, batches, do_training=False):
        """Convienience function for running do_train in evaluation mode

        Args:
            batches (torch.dataset object): Shuffled samples of data for evaluation by the model
                                            contains:
                                                * track_info
                                                * lepton_info
                                                * truth
            do_training (bool, False by default): flags whether the model is to be run in
                                                training or evaluation mode

        Returns: total loss, total accuracy, raw results, and all truths

        """
        return self.do_train(batches, do_training=False)

    def get_model(self):
        """ getter function to help easy storage of the model

        Args:
            None

        Returns: the model and its optimizer

        """
        return self, self.optimizer<|MERGE_RESOLUTION|>--- conflicted
+++ resolved
@@ -5,74 +5,6 @@
 from torch.utils.tensorboard import SummaryWriter
 import warnings
 
-
-<<<<<<< HEAD
-def Tensor_length(track):
-    """Finds the length of the non zero tensor
-
-    Args:
-        track (torch.tensor): tensor containing the events padded with zeroes at the end
-
-    Returns:
-        Length (int) of the tensor were it not zero-padded
-
-    """
-    return len(set([i[0] for i in torch.nonzero(track).cpu().numpy()]))
-
-
-def hot_fixed_pack_padded_sequence(input, lengths, batch_first=False, enforce_sorted=True):
-    r"""Packs a Tensor containing padded sequences of variable length.
-
-    :attr:`input` can be of size ``T x B x *`` where `T` is the length of the
-    longest sequence (equal to ``lengths[0]``), ``B`` is the batch size, and
-    ``*`` is any number of dimensions (including 0). If ``batch_first`` is
-    ``True``, ``B x T x *`` :attr:`input` is expected.
-
-    For unsorted sequences, use `enforce_sorted = False`. If :attr:`enforce_sorted` is
-    ``True``, the sequences should be sorted by length in a decreasing order, i.e.
-    ``input[:,0]`` should be the longest sequence, and ``input[:,B-1]`` the shortest
-    one. `enforce_sorted = True` is only necessary for ONNX export.
-
-    Note:
-        This function accepts any input that has at least two dimensions. You
-        can apply it to pack the labels, and use the output of the RNN with
-        them to compute the loss directly. A Tensor can be retrieved from
-        a :class:`PackedSequence` object by accessing its ``.data`` attribute.
-
-    Arguments:
-        input (Tensor): padded batch of variable length sequences.
-        lengths (Tensor): list of sequences lengths of each batch element.
-        batch_first (bool, optional): if ``True``, the input is expected in ``B x T x *``
-            format.
-        enforce_sorted (bool, optional): if ``True``, the input is expected to
-            contain sequences sorted by length in a decreasing order. If
-            ``False``, this condition is not checked. Default: ``True``.
-
-    Returns:
-        a :class:`PackedSequence` object
-    """
-    if torch._C._get_tracing_state() and not isinstance(lengths, torch.Tensor):
-        warnings.warn('pack_padded_sequence has been called with a Python list of '
-                      'sequence lengths. The tracer cannot track the data flow of Python '
-                      'values, and it will treat them as constants, likely rendering '
-                      'the trace incorrect for any other combination of lengths.',
-                      category=torch.jit.TracerWarning, stacklevel=2)
-    lengths = torch.as_tensor(lengths, dtype=torch.int64, device="cpu")
-    # lengths = lengths.cpu()
-    if enforce_sorted:
-        sorted_indices = None
-    else:
-        lengths, sorted_indices = torch.sort(lengths, descending=True)
-        sorted_indices = sorted_indices.to(input.device)
-        batch_dim = 0 if batch_first else 1
-        input = input.index_select(batch_dim, sorted_indices)
-
-    data, batch_sizes = torch._C._VariableFunctions._pack_padded_sequence(input, lengths, batch_first)
-    return PackedSequence(data, batch_sizes, sorted_indices)
-
-
-=======
->>>>>>> dc455f68
 class Model(nn.Module):
     """Model class implementing rnn inheriting structure from pytorch nn module
 
