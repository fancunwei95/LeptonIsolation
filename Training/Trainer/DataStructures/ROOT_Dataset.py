--- conflicted
+++ resolved
@@ -39,13 +39,9 @@
         bad_indices = []
         for i, event in enumerate(tree):
             # filter events with no calo clusters
-<<<<<<< HEAD
             n_calo_clusters = len(
                 list(getattr(event, self.options["calo_features"][0]))
             )
-=======
-            n_calo_clusters = len(list(getattr(event, self.options["calo_features"][0])))
->>>>>>> 2a4b9877
             if n_calo_clusters == 0 or i in [2, 14, 52]:
                 bad_indices.append(i)
         bad_indices.reverse()
@@ -116,9 +112,12 @@
                 np.ones(n_natural_lep_features), np.std(additional_vars, axis=0)
             )
             tree_info = [
-                (torch.from_numpy(
-                    (i[0].cpu().numpy() - additional_var_means) / additional_var_stds
-                ).float())
+                (
+                    torch.from_numpy(
+                        (i[0].cpu().numpy() - additional_var_means)
+                        / additional_var_stds
+                    ).float()
+                )
                 + i[1:]
                 for i in tree_info
             ]
