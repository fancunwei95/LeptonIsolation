#include "../headers/ObjectWriters.h"

ObjectWriters::ObjectWriters(H5::Group& output_group):
    m_electron_idx(1),
    m_electron_writer(nullptr),
    m_muon_idx(1),
    m_muon_writer(nullptr),
    m_track_idx(1),
    m_track_writer(nullptr)
{

    //-----------//
    // ELECTRONS //
    //-----------//

    H5Utils::VariableFillers* fillers = new H5Utils::VariableFillers();

    fillers->add<int>("pdgID",
        [this]() {
            return 11;
        }
    );
    fillers->add<float>("pT",
        [this]() {
            size_t idx = this->m_electron_idx.at(0);
            if (this->m_current_electrons.size() <= idx) return (float)NAN;
            return (float)(this->m_current_electrons.at(idx)->pt());
        }
    );
    fillers->add<float>("eta",
        [this]() {
            size_t idx = this->m_electron_idx.at(0);
            if (this->m_current_electrons.size() <= idx) return (float)NAN;
            return (float)(this->m_current_electrons.at(idx)->eta());
        }
    );
    fillers->add<float>("phi",
        [this]() {
            size_t idx = this->m_electron_idx.at(0);
            if (this->m_current_electrons.size() <= idx) return (float)NAN;
            return (float)(this->m_current_electrons.at(idx)->phi());
        }
    );
    fillers->add<float>("d0",
        [this]() {
            size_t idx = this->m_electron_idx.at(0);
            if (this->m_current_electrons.size() <= idx) return (float)NAN;
            return (float)(this->m_current_electrons.at(idx)->trackParticle()->d0());
        }
    );
    fillers->add<float>("d0_over_sigd0",
        [this]() {
            size_t idx = this->m_electron_idx.at(0);
            if (this->m_current_electrons.size() <= idx) return (float)NAN;
            return (float)(xAOD::TrackingHelpers::d0significance(this->m_current_electrons.at(idx)->trackParticle()));
        }
    );
    fillers->add<float>("z0",
        [this]() {
            size_t idx = this->m_electron_idx.at(0);
            if (this->m_current_electrons.size() <= idx) return (float)NAN;
            return (float)(this->m_current_electrons.at(idx)->trackParticle()->z0());
        }
    );
    fillers->add<float>("dz0",
        [this]() {
            size_t idx = this->m_electron_idx.at(0);
            if (this->m_current_electrons.size() <= idx) return (float)NAN;
            return (float)(this->m_current_electrons.at(idx)->trackParticle()->z0() - this->m_current_primary_vertex->z());
        }
    );
    fillers->add<float>("ref_ptcone20",
        [this]() {
            size_t idx = this->m_electron_idx.at(0);
            if (this->m_current_electrons.size() <= idx) return (float)NAN;
            float ptcone20_TightTTVA_pt1000  = 0.0;
            this->m_current_electrons.at(idx)->isolation(ptcone20_TightTTVA_pt1000,xAOD::Iso::ptcone20_TightTTVA_pt1000);
            return ptcone20_TightTTVA_pt1000 ;
        }
    );
    fillers->add<float>("ref_ptvarcone20",
        [this]() {
            size_t idx = this->m_electron_idx.at(0);
            if (this->m_current_electrons.size() <= idx) return (float)NAN;
            float ptvarcone20 = 0.0;
            this->m_current_electrons.at(idx)->isolation(ptvarcone20,xAOD::Iso::ptvarcone20);
            return ptvarcone20;
        }
    );
    fillers->add<float>("ref_ptvarcone30",
        [this]() {
            size_t idx = this->m_electron_idx.at(0);
            if (this->m_current_electrons.size() <= idx) return (float)NAN;
            float ptvarcone30 = 0.0;
            this->m_current_electrons.at(idx)->isolation(ptvarcone30,xAOD::Iso::ptvarcone30_TightTTVA_pt1000);
            return ptvarcone30;
        }
    );
    fillers->add<float>("ref_ptvarcone40",
        [this]() {
            size_t idx = this->m_electron_idx.at(0);
            if (this->m_current_electrons.size() <= idx) return (float)NAN;
            float ptvarcone40 = 0.0;
            this->m_current_electrons.at(idx)->isolation(ptvarcone40,xAOD::Iso::ptvarcone40);
            return ptvarcone40;
        }
    );
    //fillers->add<float>("calc_ptcone20",
        //[this]() {
            //size_t idx = this->m_electron_idx.at(0);
            //if (this->m_current_electrons.size() <= idx) return (float)NAN;
            //auto this_electron = this->m_current_electrons.at(idx);
            //std::set<const xAOD::TrackParticle*> own_tracks = xAOD::EgammaHelpers::getTrackParticles((const xAOD::Egamma*)this_electron, true);
            //float calc_ptcone = 0.0;
            //for (auto trk : this->m_current_tracks) {
                //if (!trk) continue;
                //bool matches_own_track = false;
                //for (auto own_track : own_tracks)
                    //if (trk == own_track) matches_own_track = true;
                //if (matches_own_track) continue;
                //if (trk->vertex() && trk->vertex()!=m_current_primary_vertex) continue;
                //if (trk->p4().DeltaR(this_electron->p4()) < 0.20) {
                    //calc_ptcone += trk->pt();
                //}
            //}
            //return calc_ptcone;
        //}
    //);
    //fillers->add<float>("calc_ptvarcone20",
        //[this]() {
            //size_t idx = this->m_electron_idx.at(0);
            //if (this->m_current_electrons.size() <= idx) return (float)NAN;
            //auto this_electron = this->m_current_electrons.at(idx);
            //float var_R = std::min(10e3/this_electron->pt(), 0.20);
            //std::set<const xAOD::TrackParticle*> own_tracks = xAOD::EgammaHelpers::getTrackParticles((const xAOD::Egamma*)this_electron, true);
            //float calc_ptcone = 0.0;
            //for (auto trk : this->m_current_tracks) {
                //if (!trk) continue;
                //bool matches_own_track = false;
                //for (auto own_track : own_tracks)
                    //if (trk == own_track) matches_own_track = true;
                //if (matches_own_track) continue;
                //if (trk->p4().DeltaR(this_electron->p4()) < var_R) {
                    //calc_ptcone += trk->pt();
                //}
            //}
            //return calc_ptcone;
        //}
    //);
    //fillers->add<float>("calc_ptvarcone30",
        //[this]() {
            //size_t idx = this->m_electron_idx.at(0);
            //if (this->m_current_electrons.size() <= idx) return (float)NAN;
            //auto this_electron = this->m_current_electrons.at(idx);
            //float var_R = std::min(10e3/this_electron->pt(), 0.30);
            //std::set<const xAOD::TrackParticle*> own_tracks = xAOD::EgammaHelpers::getTrackParticles((const xAOD::Egamma*)this_electron, true);
            //float calc_ptcone = 0.0;
            //for (auto trk : this->m_current_tracks) {
                //if (!trk) continue;
                //bool matches_own_track = false;
                //for (auto own_track : own_tracks)
                    //if (trk == own_track) matches_own_track = true;
                //if (matches_own_track) continue;
                //if (trk->vertex() && trk->vertex()!=m_current_primary_vertex) continue;
                //if (trk->p4().DeltaR(this_electron->p4()) < var_R) {
                    //calc_ptcone += trk->pt();
                //}
            //}
            //return calc_ptcone;
        //}
    //);
    //fillers->add<float>("calc_ptvarcone40",
        //[this]() {
            //size_t idx = this->m_electron_idx.at(0);
            //if (this->m_current_electrons.size() <= idx) return (float)NAN;
            //auto this_electron = this->m_current_electrons.at(idx);
            //float var_R = std::min(10e3/this_electron->pt(), 0.40);
            //std::set<const xAOD::TrackParticle*> own_tracks = xAOD::EgammaHelpers::getTrackParticles((const xAOD::Egamma*)this_electron, true);
            //float calc_ptcone = 0.0;
            //for (auto trk : this->m_current_tracks) {
                //if (!trk) continue;
                //bool matches_own_track = false;
                //for (auto own_track : own_tracks)
                    //if (trk == own_track) matches_own_track = true;
                //if (matches_own_track) continue;
                //if (trk->p4().DeltaR(this_electron->p4()) < var_R) {
                    //calc_ptcone += trk->pt();
                //}
            //}
            //return calc_ptcone;
        //}
    //);
    fillers->add<float>("ref_topoetcone20",
        [this]() {
            size_t idx = this->m_electron_idx.at(0);
            if (this->m_current_electrons.size() <= idx) return (float)NAN;
            float etcone = 0.0;
            this->m_current_electrons.at(idx)->isolation(etcone,xAOD::Iso::topoetcone20);
            return etcone;
        }
    );
    fillers->add<float>("ref_topoetcone40",
        [this]() {
            size_t idx = this->m_electron_idx.at(0);
            if (this->m_current_electrons.size() <= idx) return (float)NAN;
            float etcone = 0.0;
            this->m_current_electrons.at(idx)->isolation(etcone,xAOD::Iso::topoetcone40);
            std::cout<<"ref_topoetcone40: "<<etcone<<std::endl;
            return etcone;
        }
    );
<<<<<<< HEAD
    //fillers->add<float>("calc_topoetcone40",
        //[this]() {
            //size_t idx = this->m_electron_idx.at(0);
            //if (this->m_current_electrons.size() <= idx) return (float)NAN;
            //float calc_etcone = 0;
            //const xAOD::CaloCluster *egclus = this->m_current_electrons.at(idx)->caloCluster();
            //for (const auto& clus : *m_current_calo_clusters) {
                ////if (clus->e()<0) continue;
                //if (egclus->p4().DeltaR(clus->p4())>0.4) continue;
                //std::cout<<clus->et()<<", "<<clus->e()<<std::endl;
                //calc_etcone += clus->et();
            //}
            //std::cout<<"isolation correction: "<<m_current_electrons.at(idx)->isolationCaloCorrection(xAOD::Iso::IsolationFlavour::etcone,xAOD::Iso::IsolationCaloCorrection::core57cells,xAOD::Iso::IsolationCorrectionParameter::coreEnergy)<<std::endl;
            //std::cout<<"calc_topoetcone40: "<<calc_etcone<<std::endl;
            //return calc_etcone;
        //}
    //);
    fillers->add<int>("truth_type",
        [this]() -> int {
=======
    fillers->add<float>("ref_eflowcone20",
        [this]() {
>>>>>>> f933dbba
            size_t idx = this->m_electron_idx.at(0);
            if (this->m_current_electrons.size() <= idx) return (float)NAN;
            float eflowcone = 0.0;
            this->m_current_electrons.at(idx)->isolation(eflowcone,xAOD::Iso::neflowisol20);
            return eflowcone;
        }
    );
    fillers->add<float>("PLT",
        [this]() {
            size_t idx = this->m_electron_idx.at(0);
            if (this->m_current_electrons.size() <= idx) return (float)NAN;
            SG::AuxElement::ConstAccessor<float> accessPromptVar("PromptLeptonVeto");
            const xAOD::IParticle *particle_pointer = NULL;
            particle_pointer = this->m_current_electrons.at(idx);
            return accessPromptVar(*particle_pointer);
        }
    );
    fillers->add<int>("truth_type",
        [this]() -> int {
            size_t idx = this->m_electron_idx.at(0);
            if (this->m_current_electrons.size() <= idx) return (int)NAN;
            return (int)(xAOD::TruthHelpers::getParticleTruthType(*(this->m_current_electrons.at(idx))));
            // 2 = real prompt, 3 = HF
        }
    );

    // Save up to 20 electrons per event
    m_electron_writer = new H5Utils::WriterXd(output_group, "electrons", *fillers, {20});

    //-------//
    // MUONS //
    //-------//

    delete fillers;
    fillers = new H5Utils::VariableFillers();

    fillers->add<int>("pdgID",
        [this]() {
            return 13;
        }
    );
    fillers->add<float>("pT",
        [this]() {
            size_t idx = this->m_muon_idx.at(0);
            if (this->m_current_muons.size() <= idx) return (float)NAN;
            return (float)(this->m_current_muons.at(idx)->pt());
        }
    );
    fillers->add<float>("eta",
        [this]() {
            size_t idx = this->m_muon_idx.at(0);
            if (this->m_current_muons.size() <= idx) return (float)NAN;
            return (float)(this->m_current_muons.at(idx)->eta());
        }
    );
    fillers->add<float>("phi",
        [this]() {
            size_t idx = this->m_muon_idx.at(0);
            if (this->m_current_muons.size() <= idx) return (float)NAN;
            return (float)(this->m_current_muons.at(idx)->phi());
        }
    );
    fillers->add<float>("d0",
        [this]() {
            size_t idx = this->m_muon_idx.at(0);
            if (this->m_current_muons.size() <= idx) return (float)NAN;
            return (float)(this->m_current_muons.at(idx)->trackParticle(xAOD::Muon::InnerDetectorTrackParticle)->d0());
        }
    );
    fillers->add<float>("d0_over_sigd0",
        [this]() {
            size_t idx = this->m_muon_idx.at(0);
            if (this->m_current_muons.size() <= idx) return (float)NAN;
            return (float)(xAOD::TrackingHelpers::d0significance(this->m_current_muons.at(idx)->trackParticle(xAOD::Muon::InnerDetectorTrackParticle)));
        }
    );
    fillers->add<float>("z0",
        [this]() {
            size_t idx = this->m_muon_idx.at(0);
            if (this->m_current_muons.size() <= idx) return (float)NAN;
            return (float)(this->m_current_muons.at(idx)->trackParticle(xAOD::Muon::InnerDetectorTrackParticle)->z0());
        }
    );
    fillers->add<float>("dz0",
        [this]() {
            size_t idx = this->m_muon_idx.at(0);
            if (this->m_current_muons.size() <= idx) return (float)NAN;
            return (float)(this->m_current_muons.at(idx)->trackParticle(xAOD::Muon::InnerDetectorTrackParticle)->z0() - this->m_current_primary_vertex->z());
        }
    );
    fillers->add<float>("ref_ptcone20",
        [this]() {
            size_t idx = this->m_muon_idx.at(0);
            if (this->m_current_muons.size() <= idx) return (float)NAN;
            float ptcone20 = 0.0;
            this->m_current_muons.at(idx)->isolation(ptcone20,xAOD::Iso::ptcone20);
            return ptcone20;
        }
    );
    fillers->add<float>("ref_ptcone30",
        [this]() {
            size_t idx = this->m_muon_idx.at(0);
            if (this->m_current_muons.size() <= idx) return (float)NAN;
            float ptcone30 = 0.0;
            this->m_current_muons.at(idx)->isolation(ptcone30,xAOD::Iso::ptcone30);
            return ptcone30;
        }
    );
    fillers->add<float>("ref_ptcone40",
        [this]() {
            size_t idx = this->m_muon_idx.at(0);
            if (this->m_current_muons.size() <= idx) return (float)NAN;
            float ptcone40 = 0.0;
            this->m_current_muons.at(idx)->isolation(ptcone40,xAOD::Iso::ptcone40);
            return ptcone40;
        }
    );
    fillers->add<float>("ref_ptvarcone20",
        [this]() {
            size_t idx = this->m_muon_idx.at(0);
            if (this->m_current_muons.size() <= idx) return (float)NAN;
            float ptvarcone20 = 0.0;
            this->m_current_muons.at(idx)->isolation(ptvarcone20,xAOD::Iso::ptvarcone20);
            return ptvarcone20;
        }
    );
    fillers->add<float>("ref_ptvarcone30",
        [this]() {
            size_t idx = this->m_muon_idx.at(0);
            if (this->m_current_muons.size() <= idx) return (float)NAN;
            float ptvarcone30 = 0.0;
            this->m_current_muons.at(idx)->isolation(ptvarcone30,xAOD::Iso::ptvarcone30);
            return ptvarcone30;
        }
    );
    fillers->add<float>("ref_ptvarcone40",
        [this]() {
            size_t idx = this->m_muon_idx.at(0);
            if (this->m_current_muons.size() <= idx) return (float)NAN;
            float ptvarcone40 = 0.0;
            this->m_current_muons.at(idx)->isolation(ptvarcone40,xAOD::Iso::ptvarcone40);
            return ptvarcone40;
        }
    );
    //fillers->add<float>("calc_ptcone20",
        //[this]() {
            //size_t idx = this->m_muon_idx.at(0);
            //if (this->m_current_muons.size() <= idx) return (float)NAN;
            //auto this_muon = this->m_current_muons.at(idx);
            //xAOD::Muon::TrackParticleType type = xAOD::Muon::TrackParticleType::InnerDetectorTrackParticle;
            //auto own_track = this_muon->trackParticle(type);
            //float calc_ptcone = 0.0;
            //for (auto trk : this->m_current_tracks) {
                //if (!trk) continue;
                //if (trk == own_track) continue;
                //if (trk->p4().DeltaR(this_muon->p4()) < 0.20)
                    //calc_ptcone += trk->pt();
            //}
            //return calc_ptcone;
        //}
    //);
    //fillers->add<float>("calc_ptcone30",
        //[this]() {
            //size_t idx = this->m_muon_idx.at(0);
            //if (this->m_current_muons.size() <= idx) return (float)NAN;
            //auto this_muon = this->m_current_muons.at(idx);
            //xAOD::Muon::TrackParticleType type = xAOD::Muon::TrackParticleType::InnerDetectorTrackParticle;
            //auto own_track = this_muon->trackParticle(type);
            //float calc_ptcone = 0.0;
            //for (auto trk : this->m_current_tracks) {
                //if (!trk) continue;
                //if (trk == own_track) continue;
                //if (trk->p4().DeltaR(this_muon->p4()) < 0.30)
                    //calc_ptcone += trk->pt();
            //}
            //return calc_ptcone;
        //}
    //);
    //fillers->add<float>("calc_ptcone40",
        //[this]() {
            //size_t idx = this->m_muon_idx.at(0);
            //if (this->m_current_muons.size() <= idx) return (float)NAN;
            //auto this_muon = this->m_current_muons.at(idx);
            //xAOD::Muon::TrackParticleType type = xAOD::Muon::TrackParticleType::InnerDetectorTrackParticle;
            //auto own_track = this_muon->trackParticle(type);
            //float calc_ptcone = 0.0;
            //for (auto trk : this->m_current_tracks) {
                //if (!trk) continue;
                //if (trk == own_track) continue;
                //if (trk->p4().DeltaR(this_muon->p4()) < 0.40)
                    //calc_ptcone += trk->pt();
            //}
            //return calc_ptcone;
        //}
    //);
    //fillers->add<float>("calc_ptvarcone20",
        //[this]() {
            //size_t idx = this->m_muon_idx.at(0);
            //if (this->m_current_muons.size() <= idx) return (float)NAN;
            //auto this_muon = this->m_current_muons.at(idx);
            //float var_R = std::min(10e3/this_muon->pt(), 0.20);
            //xAOD::Muon::TrackParticleType type = xAOD::Muon::TrackParticleType::InnerDetectorTrackParticle;
            //auto own_track = this_muon->trackParticle(type);
            //float calc_ptcone = 0.0;
            //for (auto trk : this->m_current_tracks) {
                //if (!trk) continue;
                //if (trk == own_track) continue;
                //if (trk->p4().DeltaR(this_muon->p4()) < var_R)
                    //calc_ptcone += trk->pt();
            //}
            //return calc_ptcone;
        //}
    //);
    //fillers->add<float>("calc_ptvarcone30",
        //[this]() {
            //size_t idx = this->m_muon_idx.at(0);
            //if (this->m_current_muons.size() <= idx) return (float)NAN;
            //auto this_muon = this->m_current_muons.at(idx);
            //float var_R = std::min(10e3/this_muon->pt(), 0.30);
            //xAOD::Muon::TrackParticleType type = xAOD::Muon::TrackParticleType::InnerDetectorTrackParticle;
            //auto own_track = this_muon->trackParticle(type);
            //float calc_ptcone = 0.0;
            //for (auto trk : this->m_current_tracks) {
                //if (!trk) continue;
                //if (trk == own_track) continue;
                //if (trk->p4().DeltaR(this_muon->p4()) < var_R)
                    //calc_ptcone += trk->pt();
            //}
            //return calc_ptcone;
        //}
    //);
    //fillers->add<float>("calc_ptvarcone40",
        //[this]() {
            //size_t idx = this->m_muon_idx.at(0);
            //if (this->m_current_muons.size() <= idx) return (float)NAN;
            //auto this_muon = this->m_current_muons.at(idx);
            //float var_R = std::min(10e3/this_muon->pt(), 0.40);
            //xAOD::Muon::TrackParticleType type = xAOD::Muon::TrackParticleType::InnerDetectorTrackParticle;
            //auto own_track = this_muon->trackParticle(type);
            //float calc_ptcone = 0.0;
            //for (auto trk : this->m_current_tracks) {
                //if (!trk) continue;
                //if (trk == own_track) continue;
                //if (trk->p4().DeltaR(this_muon->p4()) < var_R)
                    //calc_ptcone += trk->pt();
            //}
            //return calc_ptcone;
        //}
    //);
    fillers->add<float>("ref_topoetcone20",
        [this]() {
            size_t idx = this->m_muon_idx.at(0);
            if (this->m_current_muons.size() <= idx) return (float)NAN;
            float etcone = 0.0;
            this->m_current_muons.at(idx)->isolation(etcone,xAOD::Iso::topoetcone20);
            return etcone;
        }
    );
    fillers->add<float>("ref_etcone30",
        [this]() {
            size_t idx = this->m_muon_idx.at(0);
            if (this->m_current_muons.size() <= idx) return (float)NAN;
            float etcone = 0.0;
            this->m_current_muons.at(idx)->isolation(etcone,xAOD::Iso::topoetcone30);
            return etcone;
        }
    );
    fillers->add<float>("ref_topoetcone40",
        [this]() {
            size_t idx = this->m_muon_idx.at(0);
            if (this->m_current_muons.size() <= idx) return (float)NAN;
            float etcone = 0.0;
            this->m_current_muons.at(idx)->isolation(etcone,xAOD::Iso::topoetcone40);
            return etcone;
        }
    );
    //fastjet::AreaDefinition area_def(fastjet::voronoi_area,fastjet::VoronoiAreaSpec(0.9));
    //fastjet::JetDefinition jet_def(fastjet::kt_algorithm,0.5);
    //gmbec = new fastjet::JetMedianBackgroundEstimator(fastjet::SelectorAbsRapMax(1.5),jet_def,area_def);
    //gmbef = new fastjet::JetMedianBackgroundEstimator(fastjet::SelectorAbsRapRange(1.5,3),jet_def,area_def);
    //fillers->add<float>("calc_etcone20",
        //[this]() {
            //size_t idx = this->m_muon_idx.at(0);
            //if (this->m_current_muons.size() <= idx) return (float)NAN;
            //float etcone = 0;
            //this->m_current_muons.at(idx)->isolation(etcone,xAOD::Iso::topoetcone20);
            //float calc_etcone = 0;
            //auto this_muon = this->m_current_muons.at(idx);
            ////Execute (per event):
                ////CaloClusterChangeSignalStateList stateHelperList;
                ////for(const auto& clus : *clusters) {
                ////stateHelperList.add(clus,xAOD::CaloCluster::State(0));
                ////}
            ////std::vector<fastjet::PseudoJet> input_clus;
            //for (const auto& cluster : *m_current_calo_clusters) {
                //if (!cluster) continue;
                //if (cluster->e()<0) continue;
                //float dR = cluster->p4().DeltaR(this_muon->p4());
                //if (dR < 0.20 && dR > 0.05) {
                    //float eta = cluster->eta();
                    //float theta = std::atan(std::exp(-eta)) * 2;
                    //std::cout << "Cluster: " << cluster->e() << " | " << cluster->e() * std::sin(theta) << std::endl;
                    //calc_etcone += cluster->e();
                //}
                ////input_clus.push_back(clus->p4());
            //}
            ////gmbec->set_particles(input_clus);
            ////rhoclusc = gmbec->rho();
            ////gmbef->set_particles(input_clus);
            ////rhoclusf = gmbef->rho();
            //std::cout << etcone << " | " << calc_etcone << "\n" << std::endl;
            //return calc_etcone;
        //}
    //);
    fillers->add<float>("ref_eflowcone20",
        [this]() {
            size_t idx = this->m_muon_idx.at(0);
            if (this->m_current_muons.size() <= idx) return (float)NAN;
            float eflowcone = 0.0;
            this->m_current_muons.at(idx)->isolation(eflowcone,xAOD::Iso::neflowisol20);
            return eflowcone;
        }
    );
    fillers->add<float>("PLT",
        [this]() {
            size_t idx = this->m_muon_idx.at(0);
            if (this->m_current_muons.size() <= idx) return (float)NAN;
            SG::AuxElement::ConstAccessor<float> accessPromptVar("PromptLeptonVeto");
            const xAOD::IParticle *particle_pointer = NULL;
            particle_pointer = this->m_current_muons.at(idx);
            return accessPromptVar(*particle_pointer);
        }
    );
    fillers->add<int>("truth_type",
        [this]() -> int {
            size_t idx = this->m_muon_idx.at(0);
            if (this->m_current_muons.size() <= idx) return (int)NAN;
            const xAOD::TrackParticle* track = this->m_current_muons.at(idx)->trackParticle(xAOD::Muon::InnerDetectorTrackParticle);
            return (int)(xAOD::TruthHelpers::getParticleTruthType(*track));
            // 2 = real prompt, 3 = HF
        }
    );

    // Save up to 20 muons per event
    m_muon_writer = new H5Utils::WriterXd(output_group, "muons", *fillers, {20});

    //--------//
    // TRACKS //
    //--------//

    delete fillers;
    fillers = new H5Utils::VariableFillers();
    //CP::IRetrievePFOTool *m_pfotool;//!

    fillers->add<float>("pT",
        [this]() {
            size_t idx = this->m_track_idx.at(0);
            if (this->m_current_tracks.size() <= idx) return (float)NAN;
            return (float)(this->m_current_tracks.at(idx)->pt());
        }
    );
    fillers->add<float>("eta",
        [this]() {
            size_t idx = this->m_track_idx.at(0);
            if (this->m_current_tracks.size() <= idx) return (float)NAN;
            return (float)(this->m_current_tracks.at(idx)->eta());
        }
    );
    fillers->add<float>("phi",
        [this]() {
            size_t idx = this->m_track_idx.at(0);
            if (this->m_current_tracks.size() <= idx) return (float)NAN;
            return (float)(this->m_current_tracks.at(idx)->phi());
        }
    );
    fillers->add<float>("charge",
        [this]() {
            size_t idx = this->m_track_idx.at(0);
            if (this->m_current_tracks.size() <= idx) return (float)NAN;
            return (float)(this->m_current_tracks.at(idx)->charge());
        }
    );
    fillers->add<float>("d0",
        [this]() {
            size_t idx = this->m_track_idx.at(0);
            if (this->m_current_tracks.size() <= idx) return (float)NAN;
            return (float)(this->m_current_tracks.at(idx)->d0());
        }
    );
    fillers->add<float>("z0",
        [this]() {
            size_t idx = this->m_track_idx.at(0);
            if (this->m_current_tracks.size() <= idx) return (float)NAN;
            return (float)(this->m_current_tracks.at(idx)->z0());
        }
    );
    fillers->add<float>("theta",
        [this]() {
            size_t idx = this->m_track_idx.at(0);
            if (this->m_current_tracks.size() <= idx) return (float)NAN;
            return (float)(this->m_current_tracks.at(idx)->theta());
        }
    );
    fillers->add<float>("chiSquared",
        [this]() {
            size_t idx = this->m_track_idx.at(0);
            if (this->m_current_tracks.size() <= idx) return (float)NAN;
            return (float)(this->m_current_tracks.at(idx)->chiSquared());
        }
    );
    fillers->add<float>("nIBLHits",
        [this]() {
            size_t idx = this->m_track_idx.at(0);
            if (this->m_current_tracks.size() <= idx) return (float)NAN;
            uint8_t nHits = 0;
            this->m_current_tracks.at(idx)->summaryValue(nHits, xAOD::numberOfInnermostPixelLayerHits);
            return (float)nHits;
        }
    );
    fillers->add<float>("nPixHits",
        [this]() {
            size_t idx = this->m_track_idx.at(0);
            if (this->m_current_tracks.size() <= idx) return (float)NAN;
            uint8_t nHits = 0;
            this->m_current_tracks.at(idx)->summaryValue(nHits, xAOD::numberOfPixelHits);
            return (float)nHits;
        }
    );
    fillers->add<float>("nPixHoles",
        [this]() {
            size_t idx = this->m_track_idx.at(0);
            if (this->m_current_tracks.size() <= idx) return (float)NAN;
            uint8_t nHits = 0;
            this->m_current_tracks.at(idx)->summaryValue(nHits, xAOD::numberOfPixelHoles);
            return (float)nHits;
        }
    );
    fillers->add<float>("nPixOutliers",
        [this]() {
            size_t idx = this->m_track_idx.at(0);
            if (this->m_current_tracks.size() <= idx) return (float)NAN;
            uint8_t nHits = 0;
            this->m_current_tracks.at(idx)->summaryValue(nHits, xAOD::numberOfPixelOutliers);
            return (float)nHits;
        }
    );
    fillers->add<float>("nSCTHits",
        [this]() {
            size_t idx = this->m_track_idx.at(0);
            if (this->m_current_tracks.size() <= idx) return (float)NAN;
            uint8_t nHits = 0;
            this->m_current_tracks.at(idx)->summaryValue(nHits, xAOD::numberOfSCTHits);
            return (float)nHits;
        }
    );
    fillers->add<float>("nSCTHoles",
        [this]() {
            size_t idx = this->m_track_idx.at(0);
            if (this->m_current_tracks.size() <= idx) return (float)NAN;
            uint8_t nHits = 0;
            this->m_current_tracks.at(idx)->summaryValue(nHits, xAOD::numberOfSCTHoles);
            return (float)nHits;
        }
    );
    fillers->add<float>("nTRTHits",
        [this]() {
            size_t idx = this->m_track_idx.at(0);
            if (this->m_current_tracks.size() <= idx) return (float)NAN;
            uint8_t nHits = 0;
            this->m_current_tracks.at(idx)->summaryValue(nHits, xAOD::numberOfTRTHits);
            return (float)nHits;
        }
    );

    //// topocluster stuff - using https://twiki.cern.ch/twiki/bin/viewauth/AtlasProtected/IsolationManualCalculation
    //fillers->add<float>("nTRTHits",
        //[this]() {
            //size_t idx = this->m_track_idx.at(0);
            //if (this->m_current_tracks.size() <= idx) return (float)NAN;
            //uint8_t nHits = 0;
            //this->m_current_tracks.at(idx)->summaryValue(nHits, xAOD::numberOfTRTHits);
            //return (float)nHits;
        //}
    //);

    // Save up to 3000 tracks per event
    m_track_writer = new H5Utils::WriterXd(output_group, "tracks", *fillers, {3000});
}

ObjectWriters::~ObjectWriters() {
    if (m_electron_writer) m_electron_writer->flush();
    if (m_muon_writer) m_muon_writer->flush();
    if (m_track_writer) m_track_writer->flush();
    delete m_electron_writer;
    delete m_muon_writer;
    delete m_track_writer;
}

std::vector<float> ObjectWriters::extract_vertex_z0(const xAOD::VertexContainer& primary_vertices) {
    std::vector<float> primary_vertices_z0;
    for (const xAOD::Vertex *vertex : primary_vertices) {
        primary_vertices_z0.push_back(vertex->z());
    }
    return primary_vertices_z0;
}

void ObjectWriters::write(std::vector<const xAOD::Electron*> electrons, std::vector<const xAOD::Muon*> muons, std::vector<const xAOD::TrackParticle*> tracks, const xAOD::Vertex* primary_vertex, const xAOD::CaloClusterContainer* calo_clusters) {

    m_current_electrons = electrons;
    m_current_muons = muons;
    m_current_tracks = tracks;
    m_current_primary_vertex = primary_vertex;
    m_current_calo_clusters = calo_clusters;

    // sort objects by descending pT
    auto sort_objects = [](const auto* t1, const auto* t2) {
          return t1->pt() > t2->pt();
    };
    std::sort(m_current_electrons.begin(), m_current_electrons.end(), sort_objects);
    std::sort(m_current_muons.begin(), m_current_muons.end(), sort_objects);
    std::sort(m_current_tracks.begin(), m_current_tracks.end(), sort_objects);

    // write objects
    m_electron_writer->fillWhileIncrementing(m_electron_idx);
    m_muon_writer->fillWhileIncrementing(m_muon_idx);
    m_track_writer->fillWhileIncrementing(m_track_idx);
}<|MERGE_RESOLUTION|>--- conflicted
+++ resolved
@@ -209,7 +209,6 @@
             return etcone;
         }
     );
-<<<<<<< HEAD
     //fillers->add<float>("calc_topoetcone40",
         //[this]() {
             //size_t idx = this->m_electron_idx.at(0);
@@ -227,12 +226,8 @@
             //return calc_etcone;
         //}
     //);
-    fillers->add<int>("truth_type",
-        [this]() -> int {
-=======
     fillers->add<float>("ref_eflowcone20",
         [this]() {
->>>>>>> f933dbba
             size_t idx = this->m_electron_idx.at(0);
             if (this->m_current_electrons.size() <= idx) return (float)NAN;
             float eflowcone = 0.0;
@@ -491,7 +486,7 @@
             return etcone;
         }
     );
-    fillers->add<float>("ref_etcone30",
+    fillers->add<float>("ref_topoetcone30",
         [this]() {
             size_t idx = this->m_muon_idx.at(0);
             if (this->m_current_muons.size() <= idx) return (float)NAN;
