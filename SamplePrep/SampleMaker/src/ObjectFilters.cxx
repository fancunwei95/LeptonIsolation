--- conflicted
+++ resolved
@@ -53,7 +53,6 @@
                 // store electron
                 m_current_electrons.push_back(make_pair(electron, truth_type));
             }
-<<<<<<< HEAD
             return m_current_electrons;
         }
 
@@ -80,25 +79,6 @@
             return m_current_electrons;
         } // added for tag and probe
 
-
-
-             
-=======
-            return m_current_electrons;
-        }
-
-        vector<pair<const xAOD::Electron*, int>> filter_electrons_medium(vector<pair<const xAOD::Electron*, int>> electrons) {
-            vector<pair<const xAOD::Electron*, int>> m_current_electrons;
-            for (pair<const xAOD::Electron*, int> electron : electrons) {
-                // check that electron passes selections
-                if (!cacc_lhmedium.isAvailable(*(electron.first))) continue;
-                if (!cacc_lhmedium(*(electron.first))) continue;
-                m_current_electrons.push_back(electron);
-            }
-            return m_current_electrons;
-        }
-
->>>>>>> 82be906d
         vector<pair<const xAOD::Muon*, int>> filter_muons_truth_type(const xAOD::MuonContainer* muons) {
             vector<pair<const xAOD::Muon*, int>> m_current_muons;
             for (const xAOD::Muon *muon : *muons) {
