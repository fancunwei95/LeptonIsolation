--- conflicted
+++ resolved
@@ -31,6 +31,7 @@
 
     def __init__(self, options):
         super(Model, self).__init__()
+        # self.options = options
         self.n_directions = int(options["bidirectional"]) + 1
         self.n_layers = options["n_layers"]
         self.input_size = options["track_size"]
@@ -38,7 +39,7 @@
         self.lepton_size = options["lepton_size"]
         self.output_size = options["output_neurons"]
 
-        if options['RNN_type'] is 'vanilla':
+        if options['RNN_type'] is 'RNN':
             self.rnn = nn.RNN(
                 input_size=self.input_size, hidden_size=self.hidden_size,
                 batch_first=True, num_layers=self.n_layers,
@@ -59,7 +60,12 @@
         self.fc = nn.Linear(self.hidden_size +
                             self.lepton_size, self.output_size)
         self.softmax = nn.Softmax(dim=1)
-        
+
+        self.loss_function = nn.BCEWithLogitsLoss()
+        self.optimizer = torch.optim.Adam(
+            self.parameters(), lr=self.options['learning_rate'])
+        # self.rnn = nn.DataParallel(self.rnn).to(args.device) # https://discuss.pytorch.org/t/multi-layer-rnn-with-dataparallel/4450/8
+
     def forward(self, padded_seq, sorted_leptons):
         self.rnn.flatten_parameters()
         output, hidden = self.rnn(padded_seq)
@@ -68,29 +74,7 @@
         out = self.fc(combined_out)  # add lepton data to the matrix
         out = self.softmax(out)
         return out
-
-
-
-    
-
-
-class Net(nn.Module):
-    """Super class for the complete neural net"""
-
-    def __init__(self, options):
-        super(Net, self).__init__()
-        self.options = options
-        self.rnn = RNN(options)
-        self.loss_function = nn.BCEWithLogitsLoss()
-        self.optimizer = torch.optim.Adam(
-            self.parameters(), lr=self.options['learning_rate'])
-
-        # self.rnn = nn.DataParallel(self.rnn).to(args.device) # https://discuss.pytorch.org/t/multi-layer-rnn-with-dataparallel/4450/8
-
-
-    def forward(self, padded_seq, sorted_leptons):
-        x = self.rnn(padded_seq, sorted_leptons)
-        return x
+        # return self.rnn(padded_seq, sorted_leptons)
 
     def accuracy(self, predicted, truth):
         acc = torch.from_numpy(
@@ -116,8 +100,6 @@
             lepton_info = lepton_info.to(args.device)
             truth = truth[:, 0].to(args.device)
 
-
-
             # setting up for packing padded sequence
             n_tracks = torch.tensor([Tensor_length(track_info[i])
                                      for i in range(len(track_info))])
@@ -139,27 +121,21 @@
                 self.optimizer.step()
             total_loss += float(loss)
             predicted = torch.round(output)[:, 0]
-<<<<<<< HEAD
-            total_acc += self.accuracy(predicted.data.detach(),
-                                       truth.data.detach()[indices])
-            raw_results += list(output[:, 0].data.detach().numpy())
-            all_truth += list(truth.detach()[indices].numpy())
+            total_acc += float(self.accuracy(predicted.data.detach(), truth.data.detach()[indices]))
+            # raw_results += output[:, 0].data.detach().tolist()
+            # all_truth += truth.detach()[indices].tolist()
+            raw_results += output[:, 0].detach().tolist()
+            all_truth += truth[indices].detach().tolist()
+
         total_loss = total_loss / len(events.dataset) * self.batch_size
         total_acc = total_acc / len(events.dataset) * self.batch_size
+        # total_loss = total_loss / len(events.dataset) * self.options['batch_size']
+        # total_acc = total_acc / len(events.dataset) * self.options['batch_size']
         total_loss = torch.tensor(total_loss)
-        return total_loss.data.item(), total_acc.data.item(),\
-            raw_results, torch.tensor(np.array(all_truth))
-=======
-            total_acc += float(self.accuracy(predicted.data.detach(),
-                                       truth.data.detach()[indices]))
-            raw_results += output[:, 0].detach().tolist()
-            all_truth += truth[indices].detach().tolist()
-        total_loss = total_loss / len(events.dataset) * self.options['batch_size']
-        total_acc = total_acc / len(events.dataset) * self.options['batch_size']
-
+        # return total_loss.data.item(), total_acc.data.item(),\
+        # raw_results, torch.tensor(np.array(all_truth))
         return total_loss, total_acc,\
             raw_results, all_truth
->>>>>>> 353fdf4d
 
     def do_eval(self, events, do_training=False):
         return self.do_train(events, do_training=False)
