'''This file aims to try pytorch rnn module implementation as a
new neural network architecture'''

import torch
import torch.nn as nn
<<<<<<< HEAD
=======
from torch.nn.utils.rnn import pack_padded_sequence, PackedSequence
>>>>>>> c651f97b
import numpy as np
import argparse

# GPU Compatibility

parser = argparse.ArgumentParser(description='Trainer')
parser.add_argument('--disable-cuda', action='store_true',
                    help='Disable CUDA')
args = parser.parse_args()
args.device = None
if not args.disable_cuda and torch.cuda.is_available():
    args.device = torch.device('cuda')
    torch.set_default_tensor_type(torch.cuda.FloatTensor)
    # gpu=True
else:
    args.device = torch.device('cpu')
    # gpu=False

def hotfix_pack_padded_sequence(input, lengths, batch_first=False, enforce_sorted=True):
    lengths = torch.as_tensor(lengths, dtype=torch.int64)
    lengths = lengths.cpu()
    if enforce_sorted:
        sorted_indices = None
    else:
        lengths, sorted_indices = torch.sort(lengths, descending=True)
        sorted_indices = sorted_indices.to(input.device)
        batch_dim = 0 if batch_first else 1
        input = input.index_select(batch_dim, sorted_indices)

    data, batch_sizes = \
        torch._C._VariableFunctions._pack_padded_sequence(input, lengths, batch_first)
    return PackedSequence(data, batch_sizes )


def Pack_padded_sequence(input, lengths, batch_first=False):
    if lengths[-1] <= 0:
        raise ValueError("length of all samples has to be greater than 0, "
                         "but found an element in 'lengths' that is <=0")
    if batch_first:
        input = input.transpose(0, 1)

    steps = []
    batch_sizes = []
    lengths_iter = reversed(lengths)
    batch_size = input.size(1)
    if len(lengths) != batch_size:
        raise ValueError("lengths array has incorrect size")

    prev_l = 0
    for i, l in enumerate(lengths_iter):
        l = l.data.item()
        if l > prev_l:
            c_batch_size = batch_size - i
            steps.append(input[prev_l:l, :c_batch_size].contiguous().view(-1, input.size(2)))
            batch_sizes.extend([c_batch_size] * (l - prev_l))
            prev_l = l

    return nn.utils.rnn.PackedSequence(torch.cat(steps), torch.tensor(batch_sizes))


def Tensor_length(track):
    """Finds the length of the non zero tensor"""
    return int(torch.nonzero(track).shape[0] / track.shape[1])


class Model(nn.Module):
    """RNN module implementing pytorch rnn"""

    def __init__(self, options):
<<<<<<< HEAD
        super(Model, self).__init__()
=======
        super(RNN, self).__init__()
        self.options=options
>>>>>>> c651f97b
        self.n_directions = int(options["bidirectional"]) + 1
        self.n_layers = options["n_layers"]
        self.input_size = options["track_size"]
        self.hidden_size = options["hidden_neurons"]
        self.lepton_size = options["lepton_size"]
        self.output_size = options["output_neurons"]
<<<<<<< HEAD
        self.learning_rate = options["learning_rate"]
        self.batch_size = options["batch_size"]

        if options['RNN_type'] is 'RNN':
=======
        self.h_0=nn.Parameter(
                torch.zeros(
                    self.n_layers *self.n_directions, 
                    self.options['batch_size'], 
                    self.hidden_size).to(args.device))
 
        self.cellstate = False
        if options['RNN_type'] is 'vanilla':
>>>>>>> c651f97b
            self.rnn = nn.RNN(
                input_size=self.input_size, hidden_size=self.hidden_size,
                batch_first=True, num_layers=self.n_layers,
                bidirectional=options["bidirectional"]).to(args.device)

        elif options['RNN_type'] is 'LSTM':
            self.cellstate=True
            self.rnn = nn.LSTM(
                input_size=self.input_size, hidden_size=self.hidden_size,
                batch_first=True, num_layers=self.n_layers,
                bidirectional=options["bidirectional"]).to(args.device)

        elif options['RNN_type'] is 'GRU':
            self.rnn = nn.GRU(
                input_size=self.input_size, hidden_size=self.hidden_size,
                batch_first=True, num_layers=self.n_layers,
                bidirectional=options["bidirectional"]).to(args.device)

        self.fc = nn.Linear(self.hidden_size +
<<<<<<< HEAD
                            self.lepton_size, self.output_size)
        self.softmax = nn.Softmax(dim=1)

        self.loss_function = nn.BCEWithLogitsLoss()
        self.optimizer = torch.optim.Adam(
            self.parameters(), lr=self.learning_rate)
        # self.rnn = nn.DataParallel(self.rnn).to(args.device) # https://discuss.pytorch.org/t/multi-layer-rnn-with-dataparallel/4450/8

=======
                            self.lepton_size, self.output_size).to(args.device)
        self.softmax = nn.Softmax(dim=1).to(args.device)
        
>>>>>>> c651f97b
    def forward(self, padded_seq, sorted_leptons):
        # import ipdb; ipdb.set_trace() 
        

        self.rnn.flatten_parameters()
        if self.cellstate:
            output, hidden,cellstate = self.rnn(padded_seq,self.h_0)
        
        else: output,hidden=self.rnn(padded_seq, self.h_0)
        combined_out = torch.cat((sorted_leptons, hidden[-1]), dim=1).to(args.device)
        out = self.fc(combined_out).to(args.device)  # add lepton data to the matrix
        out = self.softmax(out).to(args.device)

        return out

<<<<<<< HEAD
=======


    


class Net(nn.Module):
    """Super class for the complete neural net"""

    def __init__(self, options):
        super(Net, self).__init__()
        self.options = options
        self.rnn = RNN(options).to(args.device)
        self.loss_function = nn.BCEWithLogitsLoss()
        self.optimizer = torch.optim.Adam(
            self.parameters(), lr=self.options['learning_rate'])

        # https://discuss.pytorch.org/t/multi-layer-rnn-with-dataparallel/4450/8
        # if gpu is True:
        #     self.rnn = nn.DataParallel(self.rnn).to(args.device) 

    def forward(self, padded_seq, sorted_leptons):
        x = self.rnn.forward(padded_seq, sorted_leptons)
        return x

>>>>>>> c651f97b
    def accuracy(self, predicted, truth):
        acc = torch.from_numpy(
            np.array((predicted == truth.float()).sum().float() / len(truth)))
        return acc

    def do_train(self, events, do_training=True):
        if do_training:
            self.rnn.train()
        else:
            self.rnn.eval()
        total_loss = 0
        total_acc = 0
        raw_results = []
        all_truth = []

        for i, data in enumerate(events, 1):
            self.optimizer.zero_grad()

            track_info, lepton_info, truth = data
            # moving tensors to adequate device
            track_info = track_info.to(args.device)
            lepton_info = lepton_info.to(args.device)
            truth = truth[:, 0].to(args.device)

            # setting up for packing padded sequence
            n_tracks = torch.tensor([Tensor_length(track_info[i])
                                     for i in range(len(track_info))])

            sorted_n, indices = torch.sort(n_tracks, descending=True)
            # reodering information according to sorted indices
            sorted_tracks = track_info[indices].to(args.device)
            sorted_leptons = lepton_info[indices].to(args.device)
<<<<<<< HEAD
            lengths = sorted_n.cpu()
            padded_seq = Pack_padded_sequence(
                sorted_tracks, lengths=lengths, batch_first=True)
=======
            padded_seq = hotfix_pack_padded_sequence(
                sorted_tracks, lengths=sorted_n.cpu(), batch_first=True)
>>>>>>> c651f97b
            output = self.forward(padded_seq, sorted_leptons)
            output = output.to(args.device)
            indices = indices.to(args.device)
            loss = self.loss_function(output[:, 0], truth[indices].float())

            if do_training is True:
                loss.backward()
                self.optimizer.step()
            total_loss += float(loss)
            predicted = torch.round(output)[:, 0]
<<<<<<< HEAD
            total_acc += float(self.accuracy(predicted.data.detach(), truth.data.detach()[indices]))
            # raw_results += output[:, 0].data.detach().tolist()
            # all_truth += truth.detach()[indices].tolist()
            raw_results += output[:, 0].detach().tolist()
            all_truth += truth[indices].detach().tolist()
=======
            total_acc += float(self.accuracy(predicted.data.cpu().detach(),
                                       truth.data.cpu().detach()[indices]))
            raw_results += output[:, 0].cpu().detach().tolist()
            all_truth += truth[indices].cpu().detach().tolist()
        total_loss = total_loss / len(events.dataset) * self.options['batch_size']
        total_acc = total_acc / len(events.dataset) * self.options['batch_size']
>>>>>>> c651f97b

        total_loss = total_loss / len(events.dataset) * self.batch_size
        total_acc = total_acc / len(events.dataset) * self.batch_size
        total_loss = torch.tensor(total_loss)
        # return total_loss.data.item(), total_acc.data.item(),\
        # raw_results, torch.tensor(np.array(all_truth))
        return total_loss, total_acc,\
            raw_results, all_truth

    def do_eval(self, events, do_training=False):
        return self.do_train(events, do_training=False)
<<<<<<< HEAD

    def get_model(self):
        return self.rnn, self.optimizer
=======
>>>>>>> c651f97b
<|MERGE_RESOLUTION|>--- conflicted
+++ resolved
@@ -3,10 +3,7 @@
 
 import torch
 import torch.nn as nn
-<<<<<<< HEAD
-=======
-from torch.nn.utils.rnn import pack_padded_sequence, PackedSequence
->>>>>>> c651f97b
+from torch.nn.utils.rnn import PackedSequence
 import numpy as np
 import argparse
 
@@ -25,6 +22,7 @@
     args.device = torch.device('cpu')
     # gpu=False
 
+
 def hotfix_pack_padded_sequence(input, lengths, batch_first=False, enforce_sorted=True):
     lengths = torch.as_tensor(lengths, dtype=torch.int64)
     lengths = lengths.cpu()
@@ -36,35 +34,8 @@
         batch_dim = 0 if batch_first else 1
         input = input.index_select(batch_dim, sorted_indices)
 
-    data, batch_sizes = \
-        torch._C._VariableFunctions._pack_padded_sequence(input, lengths, batch_first)
-    return PackedSequence(data, batch_sizes )
-
-
-def Pack_padded_sequence(input, lengths, batch_first=False):
-    if lengths[-1] <= 0:
-        raise ValueError("length of all samples has to be greater than 0, "
-                         "but found an element in 'lengths' that is <=0")
-    if batch_first:
-        input = input.transpose(0, 1)
-
-    steps = []
-    batch_sizes = []
-    lengths_iter = reversed(lengths)
-    batch_size = input.size(1)
-    if len(lengths) != batch_size:
-        raise ValueError("lengths array has incorrect size")
-
-    prev_l = 0
-    for i, l in enumerate(lengths_iter):
-        l = l.data.item()
-        if l > prev_l:
-            c_batch_size = batch_size - i
-            steps.append(input[prev_l:l, :c_batch_size].contiguous().view(-1, input.size(2)))
-            batch_sizes.extend([c_batch_size] * (l - prev_l))
-            prev_l = l
-
-    return nn.utils.rnn.PackedSequence(torch.cat(steps), torch.tensor(batch_sizes))
+    data, batch_sizes = torch._C._VariableFunctions._pack_padded_sequence(input, lengths, batch_first)
+    return PackedSequence(data, batch_sizes)
 
 
 def Tensor_length(track):
@@ -76,108 +47,55 @@
     """RNN module implementing pytorch rnn"""
 
     def __init__(self, options):
-<<<<<<< HEAD
-        super(Model, self).__init__()
-=======
-        super(RNN, self).__init__()
-        self.options=options
->>>>>>> c651f97b
+        super().__init__()
         self.n_directions = int(options["bidirectional"]) + 1
         self.n_layers = options["n_layers"]
         self.input_size = options["track_size"]
         self.hidden_size = options["hidden_neurons"]
         self.lepton_size = options["lepton_size"]
         self.output_size = options["output_neurons"]
-<<<<<<< HEAD
         self.learning_rate = options["learning_rate"]
         self.batch_size = options["batch_size"]
+        self.h_0 = nn.Parameter(
+                torch.zeros(
+                    self.n_layers * self.n_directions,
+                    self.batch_size,
+                    self.hidden_size).to(args.device))
 
+        self.cellstate = False
         if options['RNN_type'] is 'RNN':
-=======
-        self.h_0=nn.Parameter(
-                torch.zeros(
-                    self.n_layers *self.n_directions, 
-                    self.options['batch_size'], 
-                    self.hidden_size).to(args.device))
- 
-        self.cellstate = False
-        if options['RNN_type'] is 'vanilla':
->>>>>>> c651f97b
             self.rnn = nn.RNN(
                 input_size=self.input_size, hidden_size=self.hidden_size,
                 batch_first=True, num_layers=self.n_layers,
                 bidirectional=options["bidirectional"]).to(args.device)
-
         elif options['RNN_type'] is 'LSTM':
-            self.cellstate=True
+            self.cellstate = True
             self.rnn = nn.LSTM(
                 input_size=self.input_size, hidden_size=self.hidden_size,
                 batch_first=True, num_layers=self.n_layers,
                 bidirectional=options["bidirectional"]).to(args.device)
-
         elif options['RNN_type'] is 'GRU':
             self.rnn = nn.GRU(
                 input_size=self.input_size, hidden_size=self.hidden_size,
                 batch_first=True, num_layers=self.n_layers,
                 bidirectional=options["bidirectional"]).to(args.device)
 
-        self.fc = nn.Linear(self.hidden_size +
-<<<<<<< HEAD
-                            self.lepton_size, self.output_size)
-        self.softmax = nn.Softmax(dim=1)
+        self.fc = nn.Linear(self.hidden_size + self.lepton_size, self.output_size).to(args.device)
+        self.softmax = nn.Softmax(dim=1).to(args.device)
+        self.loss_function = nn.BCEWithLogitsLoss()
+        self.optimizer = torch.optim.Adam(self.parameters(), lr=self.learning_rate)
 
-        self.loss_function = nn.BCEWithLogitsLoss()
-        self.optimizer = torch.optim.Adam(
-            self.parameters(), lr=self.learning_rate)
-        # self.rnn = nn.DataParallel(self.rnn).to(args.device) # https://discuss.pytorch.org/t/multi-layer-rnn-with-dataparallel/4450/8
-
-=======
-                            self.lepton_size, self.output_size).to(args.device)
-        self.softmax = nn.Softmax(dim=1).to(args.device)
-        
->>>>>>> c651f97b
     def forward(self, padded_seq, sorted_leptons):
-        # import ipdb; ipdb.set_trace() 
-        
-
         self.rnn.flatten_parameters()
         if self.cellstate:
-            output, hidden,cellstate = self.rnn(padded_seq,self.h_0)
-        
-        else: output,hidden=self.rnn(padded_seq, self.h_0)
+            output, hidden, cellstate = self.rnn(padded_seq, self.h_0)
+        else:
+            output, hidden = self.rnn(padded_seq, self.h_0)
         combined_out = torch.cat((sorted_leptons, hidden[-1]), dim=1).to(args.device)
         out = self.fc(combined_out).to(args.device)  # add lepton data to the matrix
         out = self.softmax(out).to(args.device)
-
         return out
 
-<<<<<<< HEAD
-=======
-
-
-    
-
-
-class Net(nn.Module):
-    """Super class for the complete neural net"""
-
-    def __init__(self, options):
-        super(Net, self).__init__()
-        self.options = options
-        self.rnn = RNN(options).to(args.device)
-        self.loss_function = nn.BCEWithLogitsLoss()
-        self.optimizer = torch.optim.Adam(
-            self.parameters(), lr=self.options['learning_rate'])
-
-        # https://discuss.pytorch.org/t/multi-layer-rnn-with-dataparallel/4450/8
-        # if gpu is True:
-        #     self.rnn = nn.DataParallel(self.rnn).to(args.device) 
-
-    def forward(self, padded_seq, sorted_leptons):
-        x = self.rnn.forward(padded_seq, sorted_leptons)
-        return x
-
->>>>>>> c651f97b
     def accuracy(self, predicted, truth):
         acc = torch.from_numpy(
             np.array((predicted == truth.float()).sum().float() / len(truth)))
@@ -210,14 +128,8 @@
             # reodering information according to sorted indices
             sorted_tracks = track_info[indices].to(args.device)
             sorted_leptons = lepton_info[indices].to(args.device)
-<<<<<<< HEAD
-            lengths = sorted_n.cpu()
-            padded_seq = Pack_padded_sequence(
-                sorted_tracks, lengths=lengths, batch_first=True)
-=======
             padded_seq = hotfix_pack_padded_sequence(
                 sorted_tracks, lengths=sorted_n.cpu(), batch_first=True)
->>>>>>> c651f97b
             output = self.forward(padded_seq, sorted_leptons)
             output = output.to(args.device)
             indices = indices.to(args.device)
@@ -228,34 +140,19 @@
                 self.optimizer.step()
             total_loss += float(loss)
             predicted = torch.round(output)[:, 0]
-<<<<<<< HEAD
-            total_acc += float(self.accuracy(predicted.data.detach(), truth.data.detach()[indices]))
-            # raw_results += output[:, 0].data.detach().tolist()
-            # all_truth += truth.detach()[indices].tolist()
-            raw_results += output[:, 0].detach().tolist()
-            all_truth += truth[indices].detach().tolist()
-=======
-            total_acc += float(self.accuracy(predicted.data.cpu().detach(),
-                                       truth.data.cpu().detach()[indices]))
+            total_acc += float(self.accuracy(predicted.data.cpu().detach(), truth.data.cpu().detach()[indices]))
             raw_results += output[:, 0].cpu().detach().tolist()
             all_truth += truth[indices].cpu().detach().tolist()
-        total_loss = total_loss / len(events.dataset) * self.options['batch_size']
-        total_acc = total_acc / len(events.dataset) * self.options['batch_size']
->>>>>>> c651f97b
+        total_loss = total_loss / len(events.dataset) * self.batch_size
+        total_acc = total_acc / len(events.dataset) * self.batch_size
 
         total_loss = total_loss / len(events.dataset) * self.batch_size
         total_acc = total_acc / len(events.dataset) * self.batch_size
         total_loss = torch.tensor(total_loss)
-        # return total_loss.data.item(), total_acc.data.item(),\
-        # raw_results, torch.tensor(np.array(all_truth))
-        return total_loss, total_acc,\
-            raw_results, all_truth
+        return total_loss, total_acc, raw_results, all_truth
 
     def do_eval(self, events, do_training=False):
         return self.do_train(events, do_training=False)
-<<<<<<< HEAD
 
     def get_model(self):
-        return self.rnn, self.optimizer
-=======
->>>>>>> c651f97b
+        return self.rnn, self.optimizer