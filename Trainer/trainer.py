import pickle as pkl
import pathlib
import numpy as np
import torch
from torch.utils.data import DataLoader
from tensorboardX import SummaryWriter
import sys
sys.path.append("..")  # NOQA
from .Architectures.RNN import Model
from .DataStructures.LeptonTrackDataset import Torchdata, collate
from Analyzer import plot_ROC


class RNN_Trainer:

    def __init__(self, options, leptons_with_tracks, output_folder):
        self.options = options
        self.n_events = len(leptons_with_tracks)
        self.n_training_events = int(
            self.options['training_split'] * self.n_events)
        self.leptons_with_tracks = leptons_with_tracks
        self.options['n_track_features'] = len(
            self.leptons_with_tracks[0][1][0])
        self.history_logger = SummaryWriter()
        self.test_truth = []
        self.test_raw_results = []

    def prepare(self):
        # split train and test
        np.random.shuffle(self.leptons_with_tracks)
        self.training_events = \
            self.leptons_with_tracks[:self.n_training_events]
        self.test_events = self.leptons_with_tracks[self.n_training_events:]
        # prepare the generators
        self.train_set = Torchdata(self.training_events)
        self.test_set = Torchdata(self.test_events)
        # set up model
        self.model = Model(self.options)

    def make_batches(self):
        training_loader = DataLoader(
            self.train_set, batch_size=self.options['batch_size'],
            collate_fn=collate, shuffle=True, drop_last=True)
        testing_loader = DataLoader(
            self.test_set, batch_size=self.options['batch_size'],
            collate_fn=collate, shuffle=True, drop_last=True)
        return training_loader, testing_loader

    def train(self, Print=True):
        train_loss = 0
        train_acc = 0
<<<<<<< HEAD
        for epoch_n in range(self.options['n_epochs']):
            training_batches, testing_batches = self.make_batches()
            train_loss, train_acc, _, _ = self.model.do_train(training_batches)
            test_loss, test_acc, _, _ = self.model.do_eval(testing_batches)
            self.history_logger.add_scalar('Accuracy/Train Accuracy', train_acc, epoch_n)
            self.history_logger.add_scalar('Accuracy/Test Accuracy', test_acc, epoch_n)
            self.history_logger.add_scalar('Loss/Train Loss', train_loss, epoch_n)
            self.history_logger.add_scalar('Loss/Test Loss', test_loss, epoch_n)
=======
        for batch_n in range(self.options['n_batches']):
            training_batch, testing_batch = self.make_batch()
            train_loss, train_acc, _, _ = self.model.do_train(training_batch)
            test_loss, test_acc, _, _ = self.model.do_eval(testing_batch)
            self.history_logger.add_scalar(
                'Accuracy/Train Accuracy', train_acc, batch_n)
            self.history_logger.add_scalar(
                'Accuracy/Test Accuracy', test_acc, batch_n)
            self.history_logger.add_scalar(
                'Loss/Train Loss', train_loss, batch_n)
            self.history_logger.add_scalar(
                'Loss/Test Loss', test_loss, batch_n)
            for name, param in self.model.named_parameters():
                self.history_logger.add_histogram(
                    name, param.clone().cpu().data.numpy(), batch_n)

>>>>>>> 2fbe3c72
            if Print:
                print("Epoch: %03d, Train Loss: %0.4f, Train Acc: %0.4f, "
                      "Test Loss: %0.4f, Test Acc: %0.4f" % (
                          epoch_n, train_loss, train_acc, test_loss, test_acc))
        return train_loss

    def test(self, data_filename):
        self.test_set.file.reshuffle()
<<<<<<< HEAD
        _, testing_batches = self.make_batches()
        _, _, self.test_raw_results, self.test_truth = self.model.do_eval(testing_batches)
        plot_ROC.plot_ROC(data_filename, self.test_raw_results, self.test_truth)
=======
        _, testing_batch = self.make_batch()
        _, _, self.test_raw_results, self.test_truth = self.model.do_eval(
            testing_batch)
        fig=plot_ROC.plot_ROC(
            data_filename, self.test_raw_results, self.test_truth)
        self.history_logger.add_figure('matplotlib', fig)
>>>>>>> 2fbe3c72

    def train_and_test(self, data_filename, do_print=True, save=True):
        '''Function to run and the execute the network'''
        self.prepare()
        loss = self.train(do_print)
        self.test(data_filename)
        return loss

    def save_model(self, save_path):
        net, optimizer = self.model.get_model()
        torch.save(net, save_path + "/saved_net.pt")
        torch.save(optimizer, save_path + "/saved_optimizer.pt")
        self.history_logger.export_scalars_to_json(
            self.options["output_folder"] + "/all_scalars.json")
        self.history_logger.close()


def train(options):
    # load data
    data_filename = options['input_data']
    leptons_with_tracks = pkl.load(
        open(data_filename, 'rb'), encoding='latin1')
    options['lepton_size'] = len(leptons_with_tracks['lepton_labels'])
    options['track_size'] = len(leptons_with_tracks['track_labels'])
    lwt = list(
        zip(leptons_with_tracks['normed_leptons'],
            leptons_with_tracks['normed_tracks']))
    good_leptons = [i[leptons_with_tracks['lepton_labels'].index(
        'ptcone20')] > 0 for i in leptons_with_tracks['unnormed_leptons']]
    lwt = np.array(lwt)[good_leptons]

    # prepare outputs
    output_folder = options['output_folder']
    if not pathlib.Path(output_folder).exists():
        pathlib.Path(output_folder).mkdir(parents=True)

    # perform training
    RNN_trainer = RNN_Trainer(options, lwt, output_folder)
    RNN_trainer.train_and_test(data_filename)

    # save results
    RNN_trainer.save_model(output_folder)<|MERGE_RESOLUTION|>--- conflicted
+++ resolved
@@ -49,33 +49,22 @@
     def train(self, Print=True):
         train_loss = 0
         train_acc = 0
-<<<<<<< HEAD
         for epoch_n in range(self.options['n_epochs']):
-            training_batches, testing_batches = self.make_batches()
-            train_loss, train_acc, _, _ = self.model.do_train(training_batches)
-            test_loss, test_acc, _, _ = self.model.do_eval(testing_batches)
-            self.history_logger.add_scalar('Accuracy/Train Accuracy', train_acc, epoch_n)
-            self.history_logger.add_scalar('Accuracy/Test Accuracy', test_acc, epoch_n)
-            self.history_logger.add_scalar('Loss/Train Loss', train_loss, epoch_n)
-            self.history_logger.add_scalar('Loss/Test Loss', test_loss, epoch_n)
-=======
-        for batch_n in range(self.options['n_batches']):
-            training_batch, testing_batch = self.make_batch()
+            training_batch, testing_batch = self.make_batches()
             train_loss, train_acc, _, _ = self.model.do_train(training_batch)
             test_loss, test_acc, _, _ = self.model.do_eval(testing_batch)
             self.history_logger.add_scalar(
-                'Accuracy/Train Accuracy', train_acc, batch_n)
+                'Accuracy/Train Accuracy', train_acc, epoch_n)
             self.history_logger.add_scalar(
-                'Accuracy/Test Accuracy', test_acc, batch_n)
+                'Accuracy/Test Accuracy', test_acc, epoch_n)
             self.history_logger.add_scalar(
-                'Loss/Train Loss', train_loss, batch_n)
+                'Loss/Train Loss', train_loss, epoch_n)
             self.history_logger.add_scalar(
-                'Loss/Test Loss', test_loss, batch_n)
+                'Loss/Test Loss', test_loss, epoch_n)
             for name, param in self.model.named_parameters():
                 self.history_logger.add_histogram(
-                    name, param.clone().cpu().data.numpy(), batch_n)
+                    name, param.clone().cpu().data.numpy(), epoch_n)
 
->>>>>>> 2fbe3c72
             if Print:
                 print("Epoch: %03d, Train Loss: %0.4f, Train Acc: %0.4f, "
                       "Test Loss: %0.4f, Test Acc: %0.4f" % (
@@ -84,18 +73,11 @@
 
     def test(self, data_filename):
         self.test_set.file.reshuffle()
-<<<<<<< HEAD
         _, testing_batches = self.make_batches()
         _, _, self.test_raw_results, self.test_truth = self.model.do_eval(testing_batches)
-        plot_ROC.plot_ROC(data_filename, self.test_raw_results, self.test_truth)
-=======
-        _, testing_batch = self.make_batch()
-        _, _, self.test_raw_results, self.test_truth = self.model.do_eval(
-            testing_batch)
         fig=plot_ROC.plot_ROC(
             data_filename, self.test_raw_results, self.test_truth)
         self.history_logger.add_figure('matplotlib', fig)
->>>>>>> 2fbe3c72
 
     def train_and_test(self, data_filename, do_print=True, save=True):
         '''Function to run and the execute the network'''
