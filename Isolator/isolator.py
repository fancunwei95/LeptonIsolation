import numpy as np
import pathlib
import datetime
import Loader.loader as loader
from Architectures.RNN import RNN
from torch.utils.data import DataLoader
from Analysis import cones
import matplotlib.pyplot as plt
import seaborn as sns
from DataStructures.HistoryData import *
from DataStructures.LeptonTrackDataset import Torchdata, collate
from torch.utils.data import DataLoader, Dataset
<<<<<<< HEAD
from tensorboardX import SummaryWriter
=======
>>>>>>> 34c7d35a
import pdb

#################
# Train and test #
##################

<<<<<<< HEAD
writer = SummaryWriter()
    

=======
>>>>>>> 34c7d35a
class RNN_Trainer:

    def __init__(self, options, leptons_with_tracks, plot_save_dir):
        self.options = options
        self.n_events = len(leptons_with_tracks)
        self.n_training_events = int(
            self.options['training_split'] * self.n_events)
        self.leptons_with_tracks = leptons_with_tracks
        self.options['n_track_features'] = len(
            self.leptons_with_tracks[0][1][0])
        self.plot_save_dir = plot_save_dir

        # training results e.g. history[CLASS_LOSS][TRAIN][EPOCH]
        self.history = HistoryData()
        self.test_truth = []
        self.test_raw_results = []

    def prepare(self):
        # split train and test
        np.random.shuffle(self.leptons_with_tracks)
        self.training_events = \
            self.leptons_with_tracks[:self.n_training_events]
        self.test_events = self.leptons_with_tracks[self.n_training_events:]

        # prepare the generators
        self.train_set = Torchdata(self.training_events)
        self.test_set = Torchdata(self.test_events)

        # set up RNN
        self.rnn = RNN(self.options)

    def make_batch(self):

        training_loader = DataLoader(
            self.train_set, batch_size=options['batch_size'],
            collate_fn=collate, shuffle=True, drop_last=True)

        testing_loader = DataLoader(
            self.test_set, batch_size=options['batch_size'],
            collate_fn=collate, shuffle=True, drop_last=True)

        return training_loader, testing_loader

    def train(self):
        train_loss = 0
        train_acc = 0
        for batch_n in range(self.options['n_batches']):
            training_batch, testing_batch = self.make_batch()
            train_loss, train_acc, _, _ = self.rnn.do_train(training_batch)
            test_loss, test_acc, _, _ = self.rnn.do_eval(testing_batch)
            self.history[LOSS][TRAIN][BATCH].append(train_loss)
            self.history[ACC][TRAIN][BATCH].append(train_acc)
            self.history[LOSS][TEST][BATCH].append(test_loss)
            self.history[ACC][TEST][BATCH].append(test_acc)
            writer.add_scalar('Accuracy/Train Accuracy', train_acc, batch_n)
            writer.add_scalar('Accuracy/Test Accuracy', test_acc, batch_n)
            writer.add_scalar('Loss/Train Loss', train_loss, batch_n)
            writer.add_scalar('Loss/Test Loss', test_loss, batch_n)
            print("Batch: %d, Train Loss: %0.4f, Train Acc: %0.4f, "
                  "Test Loss: %0.4f, Test Acc: %0.4f" % (
                      batch_n, train_loss, train_acc, test_loss, test_acc))

    def test(self):
        test_batch = []
        self.test_set.file.reshuffle()
        testing_loader = DataLoader(
            self.test_set, batch_size=options['batch_size'],
            collate_fn=collate, shuffle=True)
        _, _, self.test_raw_results, self.test_truth = self.rnn.do_eval(
            testing_loader)

    def plot(self):
        '''Plots all the necessary details from the trained model'''

        # loss
        plt.plot(self.history[LOSS][TRAIN][BATCH],
                 'o-', color='g', label="Training loss")        
        plt.plot(self.history[LOSS][TEST][BATCH],
                 'o-', color='r', label="Test loss")
        plt.title("Loss")
        plt.xlabel("Batch")
        plt.ylabel("Loss")
        plt.grid('on', linestyle='--')
        plt.legend(loc='best')
        plt.savefig(self.plot_save_dir + "loss.png")
        plt.clf()

        # accuracy
        plt.plot(self.history[ACC][TRAIN][BATCH], 'o-',
                 color='g', label="Training accuracy")
        plt.plot(self.history[ACC][TEST][BATCH], 'o-',
                 color='r', label="Test accuracy")
        plt.title("Accuracy")
        plt.xlabel("Batch")
        plt.ylabel("Accuracy")
        plt.grid('on', linestyle='--')
        plt.legend(loc='best')
        plt.savefig(self.plot_save_dir + "accuracy.png")
        plt.clf()

        # # separation
        # self.test_truth = [i[0] for i in self.test_truth]
        # HF_flag = [i == 0 for i in self.test_truth]
        # prompt_flag = [i == 1 for i in self.test_truth]
        # HF_raw_results = np.array(self.test_raw_results)[HF_flag]
        # prompt_raw_results = np.array(self.test_raw_results)[prompt_flag]
        # hist_bins = np.arange(0, 1, 0.01)
        # pdb.set_trace()
        # plt.hist(prompt_raw_results, histtype='step', color='r',
<<<<<<< HEAD
        # label="Prompt", weights=np.ones_like(prompt_raw_results) /
        # float(len(prompt_raw_results)), bins=hist_bins)
        # plt.hist(HF_raw_results, histtype='step', color='g', label="HF",
        # weights=np.ones_like(HF_raw_results) /
        # float(len(HF_raw_results)), bins=hist_bins)
=======
                 # label="Prompt", weights=np.ones_like(prompt_raw_results) /
                 # float(len(prompt_raw_results)), bins=hist_bins)
        # plt.hist(HF_raw_results, histtype='step', color='g', label="HF",
                 # weights=np.ones_like(HF_raw_results) /
                 # float(len(HF_raw_results)), bins=hist_bins)
>>>>>>> 34c7d35a
        # plt.title("RNN Results")
        # plt.xlabel("Result")
        # plt.ylabel("Percentage")
        # plt.grid('on', linestyle='--')
        # plt.legend(loc='best')
        # plt.savefig(self.plot_save_dir + "separation.png")
        # plt.clf()

    def train_and_test(self):
        self.prepare()
        self.train()
        self.test()
        self.plot()


#################
# Main function #
#################

if __name__ == "__main__":

    # set options
    from Options.default_options import options

    # prepare data
    in_file = "../Data/output.h5"
    save_file = "../Data/lepton_track_data.pkl"
    leptons_with_tracks = loader.create_or_load(
        in_file, save_file, overwrite=False, pseudodata=False)

    # pdb.set_trace()
    # make ptcone and etcone comparison plots
    # plot_save_dir = "../Plots_normed/"
    # pathlib.Path(plot_save_dir).mkdir(parents=True, exist_ok=True)
    # lwt = list(zip(
    #     leptons_with_tracks['normed_leptons'],
    #     leptons_with_tracks['normed_tracks']))

    # labels = [leptons_with_tracks['lepton_labels'],
    #     leptons_with_tracks['track_labels']]
    # cones.compare_ptcone_and_etcone(lwt, labels, plot_save_dir)


    # plot_save_dir = "../Plots_unnormed/"
    # pathlib.Path(plot_save_dir).mkdir(parents=True, exist_ok=True)
    # lwt = list(zip(
    #     leptons_with_tracks['unnormed_leptons'],
    #     leptons_with_tracks['unnormed_tracks']))
    # labels = [leptons_with_tracks['lepton_labels'],
    #     leptons_with_tracks['track_labels']]
    # cones.compare_ptcone_and_etcone(lwt, labels, plot_save_dir)

    # perform training

    plot_save_dir = "../Plots/"
    lwt = list(
        zip(leptons_with_tracks['normed_leptons'],
            leptons_with_tracks['normed_tracks']))
<<<<<<< HEAD
    # pdb.set_trace()
    RNN_trainer = RNN_Trainer(options, lwt, plot_save_dir)
    RNN_trainer.train_and_test()

    writer.export_scalars_to_json("./all_scalars.json")
    writer.close()
=======
    RNN_trainer = RNN_Trainer(options, lwt, plot_save_dir)
    RNN_trainer.train_and_test()
>>>>>>> 34c7d35a
<|MERGE_RESOLUTION|>--- conflicted
+++ resolved
@@ -10,22 +10,16 @@
 from DataStructures.HistoryData import *
 from DataStructures.LeptonTrackDataset import Torchdata, collate
 from torch.utils.data import DataLoader, Dataset
-<<<<<<< HEAD
 from tensorboardX import SummaryWriter
-=======
->>>>>>> 34c7d35a
 import pdb
 
 #################
 # Train and test #
 ##################
 
-<<<<<<< HEAD
+
 writer = SummaryWriter()
-    
-
-=======
->>>>>>> 34c7d35a
+
 class RNN_Trainer:
 
     def __init__(self, options, leptons_with_tracks, plot_save_dir):
@@ -135,19 +129,13 @@
         # hist_bins = np.arange(0, 1, 0.01)
         # pdb.set_trace()
         # plt.hist(prompt_raw_results, histtype='step', color='r',
-<<<<<<< HEAD
+
         # label="Prompt", weights=np.ones_like(prompt_raw_results) /
         # float(len(prompt_raw_results)), bins=hist_bins)
         # plt.hist(HF_raw_results, histtype='step', color='g', label="HF",
         # weights=np.ones_like(HF_raw_results) /
         # float(len(HF_raw_results)), bins=hist_bins)
-=======
-                 # label="Prompt", weights=np.ones_like(prompt_raw_results) /
-                 # float(len(prompt_raw_results)), bins=hist_bins)
-        # plt.hist(HF_raw_results, histtype='step', color='g', label="HF",
-                 # weights=np.ones_like(HF_raw_results) /
-                 # float(len(HF_raw_results)), bins=hist_bins)
->>>>>>> 34c7d35a
+
         # plt.title("RNN Results")
         # plt.xlabel("Result")
         # plt.ylabel("Percentage")
@@ -206,14 +194,9 @@
     lwt = list(
         zip(leptons_with_tracks['normed_leptons'],
             leptons_with_tracks['normed_tracks']))
-<<<<<<< HEAD
-    # pdb.set_trace()
+
     RNN_trainer = RNN_Trainer(options, lwt, plot_save_dir)
     RNN_trainer.train_and_test()
 
     writer.export_scalars_to_json("./all_scalars.json")
-    writer.close()
-=======
-    RNN_trainer = RNN_Trainer(options, lwt, plot_save_dir)
-    RNN_trainer.train_and_test()
->>>>>>> 34c7d35a
+    writer.close()