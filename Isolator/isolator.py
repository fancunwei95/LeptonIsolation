import numpy as np
import pathlib
import datetime
import Loader.loader as loader
from Architectures.RNN import RNN
from torch.utils.data import DataLoader
from Analysis import FeatureComparer
import matplotlib.pyplot as plt
import seaborn as sns
from DataStructures.HistoryData import *
from DataStructures.LeptonTrackDataset import Torchdata, collate
from torch.utils.data import DataLoader, Dataset
from tensorboardX import SummaryWriter
import pdb

###############
# Tensorboard #
###############


writer = SummaryWriter()
<<<<<<< HEAD
=======

##################
# Train and test #
##################
>>>>>>> f1cc8996

class RNN_Trainer:

    def __init__(self, options, leptons_with_tracks, plot_save_dir):
        self.options = options
        self.n_events = len(leptons_with_tracks)
        self.n_training_events = int(
            self.options['training_split'] * self.n_events)
        self.leptons_with_tracks = leptons_with_tracks
        self.options['n_track_features'] = len(
            self.leptons_with_tracks[0][1][0])
        self.plot_save_dir = plot_save_dir

        # training results e.g. history[CLASS_LOSS][TRAIN][EPOCH]
        self.history = HistoryData()
        self.test_truth = []
        self.test_raw_results = []

    def prepare(self):
        # split train and test
        np.random.shuffle(self.leptons_with_tracks)
        self.training_events = \
            self.leptons_with_tracks[:self.n_training_events]
        self.test_events = self.leptons_with_tracks[self.n_training_events:]

        # prepare the generators
        self.train_set = Torchdata(self.training_events)
        self.test_set = Torchdata(self.test_events)

        # set up RNN
        self.rnn = RNN(self.options)

    def make_batch(self):

        training_loader = DataLoader(
            self.train_set, batch_size=options['batch_size'],
            collate_fn=collate, shuffle=True, drop_last=True)

        testing_loader = DataLoader(
            self.test_set, batch_size=options['batch_size'],
            collate_fn=collate, shuffle=True, drop_last=True)

        return training_loader, testing_loader

    def train(self):
        train_loss = 0
        train_acc = 0
        for batch_n in range(self.options['n_batches']):
            training_batch, testing_batch = self.make_batch()
            train_loss, train_acc, _, _ = self.rnn.do_train(training_batch)
            test_loss, test_acc, _, _ = self.rnn.do_eval(testing_batch)
            self.history[LOSS][TRAIN][BATCH].append(train_loss)
            self.history[ACC][TRAIN][BATCH].append(train_acc)
            self.history[LOSS][TEST][BATCH].append(test_loss)
            self.history[ACC][TEST][BATCH].append(test_acc)
            writer.add_scalar('Accuracy/Train Accuracy', train_acc, batch_n)
            writer.add_scalar('Accuracy/Test Accuracy', test_acc, batch_n)
            writer.add_scalar('Loss/Train Loss', train_loss, batch_n)
            writer.add_scalar('Loss/Test Loss', test_loss, batch_n)
            print("Batch: %d, Train Loss: %0.4f, Train Acc: %0.4f, "
                  "Test Loss: %0.4f, Test Acc: %0.4f" % (
                      batch_n, train_loss, train_acc, test_loss, test_acc))

    def test(self):
        test_batch = []
        self.test_set.file.reshuffle()
        testing_loader = DataLoader(
            self.test_set, batch_size=options['batch_size'],
            collate_fn=collate, shuffle=True)
        _, _, self.test_raw_results, self.test_truth = self.rnn.do_eval(
            testing_loader)

    def plot(self):
        '''Plots all the necessary details from the trained model'''

        # loss
        plt.plot(self.history[LOSS][TRAIN][BATCH],
                 'o-', color='g', label="Training loss")        
        plt.plot(self.history[LOSS][TEST][BATCH],
                 'o-', color='r', label="Test loss")
        plt.title("Loss")
        plt.xlabel("Batch")
        plt.ylabel("Loss")
        plt.grid('on', linestyle='--')
        plt.legend(loc='best')
        plt.savefig(self.plot_save_dir + "loss.png")
        plt.clf()

        # accuracy
        plt.plot(self.history[ACC][TRAIN][BATCH], 'o-',
                 color='g', label="Training accuracy")
        plt.plot(self.history[ACC][TEST][BATCH], 'o-',
                 color='r', label="Test accuracy")
        plt.title("Accuracy")
        plt.xlabel("Batch")
        plt.ylabel("Accuracy")
        plt.grid('on', linestyle='--')
        plt.legend(loc='best')
        plt.savefig(self.plot_save_dir + "accuracy.png")
        plt.clf()

        # # separation
        # self.test_truth = [i[0] for i in self.test_truth]
        # HF_flag = [i == 0 for i in self.test_truth]
        # prompt_flag = [i == 1 for i in self.test_truth]
        # HF_raw_results = np.array(self.test_raw_results)[HF_flag]
        # prompt_raw_results = np.array(self.test_raw_results)[prompt_flag]
        # hist_bins = np.arange(0, 1, 0.01)
        # pdb.set_trace()
        # plt.hist(prompt_raw_results, histtype='step', color='r',
<<<<<<< HEAD

        # label="Prompt", weights=np.ones_like(prompt_raw_results) /
        # float(len(prompt_raw_results)), bins=hist_bins)
        # plt.hist(HF_raw_results, histtype='step', color='g', label="HF",
        # weights=np.ones_like(HF_raw_results) /
        # float(len(HF_raw_results)), bins=hist_bins)

=======
             # label="Prompt", weights=np.ones_like(prompt_raw_results) /
             # float(len(prompt_raw_results)), bins=hist_bins)
        # plt.hist(HF_raw_results, histtype='step', color='g', label="HF",
             # weights=np.ones_like(HF_raw_results) /
             # float(len(HF_raw_results)), bins=hist_bins)
>>>>>>> f1cc8996
        # plt.title("RNN Results")
        # plt.xlabel("Result")
        # plt.ylabel("Percentage")
        # plt.grid('on', linestyle='--')
        # plt.legend(loc='best')
        # plt.savefig(self.plot_save_dir + "separation.png")
        # plt.clf()

    def train_and_test(self):
        self.prepare()
        self.train()
        self.test()
        self.plot()

#################
# Main function #
#################

if __name__ == "__main__":

    # set options
    from Options.default_options import options

    # prepare data
    in_file = "../Data/output.h5"
    save_file = "../Data/lepton_track_data.pkl"
    leptons_with_tracks = loader.create_or_load(
        in_file, save_file, overwrite=False, pseudodata=False)
    options['lepton_size'] = len(leptons_with_tracks['lepton_labels'])
    options['track_size'] = len(leptons_with_tracks['track_labels'])

    # make ptcone and etcone comparison plots - normed
    # plot_save_dir = "../Plots_normed/"
    # pathlib.Path(plot_save_dir).mkdir(parents=True, exist_ok=True)
    # lwt = list(zip(
    #     leptons_with_tracks['normed_leptons'],
    #     leptons_with_tracks['normed_tracks']))
    # labels = [leptons_with_tracks['lepton_labels'],
    #     leptons_with_tracks['track_labels']]
    # FeatureComparer.compare_ptcone_and_etcone(lwt, labels, plot_save_dir)

    # make ptcone and etcone comparison plots - unnormed
    # plot_save_dir = "../Plots_unnormed/"
    # pathlib.Path(plot_save_dir).mkdir(parents=True, exist_ok=True)
    # lwt = list(zip(
    #     leptons_with_tracks['unnormed_leptons'],
    #     leptons_with_tracks['unnormed_tracks']))
    # labels = [leptons_with_tracks['lepton_labels'],
    #     leptons_with_tracks['track_labels']]
    # FeatureComparer.compare_ptcone_and_etcone(lwt, labels, plot_save_dir)

    # perform training

    plot_save_dir = "../Plots/"
    lwt = list(
        zip(leptons_with_tracks['normed_leptons'],
            leptons_with_tracks['normed_tracks']))
<<<<<<< HEAD

=======
>>>>>>> f1cc8996
    RNN_trainer = RNN_Trainer(options, lwt, plot_save_dir)
    RNN_trainer.train_and_test()

    writer.export_scalars_to_json("./all_scalars.json")
    writer.close()<|MERGE_RESOLUTION|>--- conflicted
+++ resolved
@@ -17,15 +17,12 @@
 # Tensorboard #
 ###############
 
-
 writer = SummaryWriter()
-<<<<<<< HEAD
-=======
 
 ##################
 # Train and test #
 ##################
->>>>>>> f1cc8996
+
 
 class RNN_Trainer:
 
@@ -136,21 +133,13 @@
         # hist_bins = np.arange(0, 1, 0.01)
         # pdb.set_trace()
         # plt.hist(prompt_raw_results, histtype='step', color='r',
-<<<<<<< HEAD
-
-        # label="Prompt", weights=np.ones_like(prompt_raw_results) /
-        # float(len(prompt_raw_results)), bins=hist_bins)
-        # plt.hist(HF_raw_results, histtype='step', color='g', label="HF",
-        # weights=np.ones_like(HF_raw_results) /
-        # float(len(HF_raw_results)), bins=hist_bins)
-
-=======
+
              # label="Prompt", weights=np.ones_like(prompt_raw_results) /
              # float(len(prompt_raw_results)), bins=hist_bins)
         # plt.hist(HF_raw_results, histtype='step', color='g', label="HF",
              # weights=np.ones_like(HF_raw_results) /
              # float(len(HF_raw_results)), bins=hist_bins)
->>>>>>> f1cc8996
+
         # plt.title("RNN Results")
         # plt.xlabel("Result")
         # plt.ylabel("Percentage")
@@ -208,10 +197,7 @@
     lwt = list(
         zip(leptons_with_tracks['normed_leptons'],
             leptons_with_tracks['normed_tracks']))
-<<<<<<< HEAD
-
-=======
->>>>>>> f1cc8996
+
     RNN_trainer = RNN_Trainer(options, lwt, plot_save_dir)
     RNN_trainer.train_and_test()
 
