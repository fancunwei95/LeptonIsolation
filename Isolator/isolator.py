import numpy as np
import pathlib
import datetime
import Loader.loader as loader
from Architectures.RNN import RNN
from torch.utils.data import DataLoader
from Analysis import FeatureComparer
import matplotlib.pyplot as plt
import seaborn as sns
from DataStructures.HistoryData import *
from DataStructures.LeptonTrackDataset import Torchdata, collate
from torch.utils.data import DataLoader, Dataset
from tensorboardX import SummaryWriter
from sklearn import metrics
import pickle as pkl
import pdb

###############
# Tensorboard #
###############

writer = SummaryWriter()

##################
# Train and test #
##################


class RNN_Trainer:

    def __init__(self, options, leptons_with_tracks, plot_save_dir):
        self.options = options
        self.n_events = len(leptons_with_tracks)
        self.n_training_events = int(
            self.options['training_split'] * self.n_events)
        self.leptons_with_tracks = leptons_with_tracks
        self.options['n_track_features'] = len(
            self.leptons_with_tracks[0][1][0])
        self.plot_save_dir = plot_save_dir

        # training results e.g. history[CLASS_LOSS][TRAIN][EPOCH]
        self.history = HistoryData()
        self.test_truth = []
        self.test_raw_results = []

    def prepare(self):
        # split train and test
        np.random.shuffle(self.leptons_with_tracks)
        self.training_events = \
            self.leptons_with_tracks[:self.n_training_events]
        self.test_events = self.leptons_with_tracks[self.n_training_events:]

        # prepare the generators
        self.train_set = Torchdata(self.training_events)
        self.test_set = Torchdata(self.test_events)

        # set up RNN
        self.rnn = RNN(self.options)

    def make_batch(self):

        training_loader = DataLoader(
            self.train_set, batch_size=options['batch_size'],
            collate_fn=collate, shuffle=True, drop_last=True)

        testing_loader = DataLoader(
            self.test_set, batch_size=options['batch_size'],
            collate_fn=collate, shuffle=True, drop_last=True)

        return training_loader, testing_loader

    def train(self):
        train_loss = 0
        train_acc = 0
        for batch_n in range(self.options['n_batches']):
            training_batch, testing_batch = self.make_batch()
            train_loss, train_acc, _, _ = self.rnn.do_train(training_batch)
            test_loss, test_acc, _, _ = self.rnn.do_eval(testing_batch)
            self.history[LOSS][TRAIN][BATCH].append(train_loss)
            self.history[ACC][TRAIN][BATCH].append(train_acc)
            self.history[LOSS][TEST][BATCH].append(test_loss)
            self.history[ACC][TEST][BATCH].append(test_acc)
            writer.add_scalar('Accuracy/Train Accuracy', train_acc, batch_n)
            writer.add_scalar('Accuracy/Test Accuracy', test_acc, batch_n)
            writer.add_scalar('Loss/Train Loss', train_loss, batch_n)
            writer.add_scalar('Loss/Test Loss', test_loss, batch_n)
            print("Batch: %d, Train Loss: %0.4f, Train Acc: %0.4f, "
                  "Test Loss: %0.4f, Test Acc: %0.4f" % (
                      batch_n, train_loss, train_acc, test_loss, test_acc))

    def test(self):
        test_batch = []
        self.test_set.file.reshuffle()
        testing_loader = DataLoader(
            self.test_set, batch_size=options['batch_size'],
            collate_fn=collate, shuffle=True)
        _, _, self.test_raw_results, self.test_truth = self.rnn.do_eval(
            testing_loader)

    def plot(self):
        '''Plots all the necessary details from the trained model'''

        # loss
        plt.plot(self.history[LOSS][TRAIN][BATCH],
                 'o-', color='g', label="Training loss")        
        plt.plot(self.history[LOSS][TEST][BATCH],
                 'o-', color='r', label="Test loss")
        plt.title("Loss")
        plt.xlabel("Batch")
        plt.ylabel("Loss")
        plt.grid('on', linestyle='--')
        plt.legend(loc='best')
        plt.savefig(self.plot_save_dir + "loss.png")
        plt.clf()

        # accuracy
        plt.plot(self.history[ACC][TRAIN][BATCH], 'o-',
                 color='g', label="Training accuracy")
        plt.plot(self.history[ACC][TEST][BATCH], 'o-',
                 color='r', label="Test accuracy")
        plt.title("Accuracy")
        plt.xlabel("Batch")
        plt.ylabel("Accuracy")
        plt.grid('on', linestyle='--')
        plt.legend(loc='best')
        plt.savefig(self.plot_save_dir + "accuracy.png")
        plt.clf()

        # # separation
        # self.test_truth = [i[0] for i in self.test_truth]
        # HF_flag = [i == 0 for i in self.test_truth]
        # prompt_flag = [i == 1 for i in self.test_truth]
        # HF_raw_results = np.array(self.test_raw_results)[HF_flag]
        # prompt_raw_results = np.array(self.test_raw_results)[prompt_flag]
        # hist_bins = np.arange(0, 1, 0.01)
        # pdb.set_trace()
        # plt.hist(prompt_raw_results, histtype='step', color='r',

             # label="Prompt", weights=np.ones_like(prompt_raw_results) /
             # float(len(prompt_raw_results)), bins=hist_bins)
        # plt.hist(HF_raw_results, histtype='step', color='g', label="HF",
             # weights=np.ones_like(HF_raw_results) /
             # float(len(HF_raw_results)), bins=hist_bins)

        # plt.title("RNN Results")
        # plt.xlabel("Result")
        # plt.ylabel("Percentage")
        # plt.grid('on', linestyle='--')
        # plt.legend(loc='best')
        # plt.savefig(self.plot_save_dir + "separation.png")
        # plt.clf()

        #######
        # ROC #
        #######

        # open file
        data_filename = "../Data/lepton_track_data.pkl"
        with open(data_filename, 'rb') as data_file:
            leptons_with_tracks = pkl.load(data_file)

        # extract ptcone info
        leptons = leptons_with_tracks['unnormed_leptons']
        lepton_keys = leptons_with_tracks['lepton_labels']
        isolated = [int(lepton[lepton_keys.index('truth_type')] in [2, 6]) for lepton in leptons]
        cones = {}
        pt_keys = ['ptcone20', 'ptcone30', 'ptcone40', 'ptvarcone20', 'ptvarcone30', 'ptvarcone40']
        for key in pt_keys:
            cones[key] = [lepton[lepton_keys.index(key)] for lepton in leptons]
            max_key = max(cones[key])
            min_key = min(cones[key])
            range_key = max_key - min_key
            cones[key] = [(i-min_key)/range_key for i in cones[key]]

        # get rid of events with ptcone=0
        good_leptons = [lepton[lepton_keys.index('ptcone20')]>0 for lepton in leptons]
        leptons = np.array(leptons)[good_leptons]
        isolated = np.array(isolated)[good_leptons]
        for key in pt_keys:
            cones[key] = np.array(cones[key])[good_leptons]

        # ptcone curves
        for key in pt_keys:
            fpr, tpr, thresholds = metrics.roc_curve(isolated, cones[key])
            roc_auc = metrics.auc(fpr, tpr)
            plt.plot(tpr, fpr, lw=2, label=key)

        # RNN curve
        fpr, tpr, thresholds = metrics.roc_curve(self.test_truth, self.test_raw_results)
        roc_auc = metrics.auc(fpr, tpr)
        plt.plot(fpr, tpr, color='darkorange', lw=2, label='RNN')

        # plot style
        plt.plot([0, 1], [0, 1], color='navy', lw=2, linestyle='--')
        plt.xlim([0.0, 1.0])
        plt.ylim([0.0, 1.05])
        plt.xlabel('False Positive Rate')
        plt.ylabel('True Positive Rate')
        plt.grid('on', linestyle='--')
        plt.title('ROC Curves for Classification')
        plt.legend(loc="lower right")
        plt.show()
        # plt.savefig("compare_ROC.png")
        plt.clf()

    def train_and_test(self):
        self.prepare()
        self.train()
        self.test()
        self.plot()

#################
# Main function #
#################

if __name__ == "__main__":

    # set options
    from Options.default_options import options

    # prepare data
    in_file = "../Data/output.h5"
    save_file = "../Data/lepton_track_data.pkl"
    leptons_with_tracks = loader.create_or_load(
        in_file, save_file, overwrite=False, pseudodata=False)
    options['lepton_size'] = len(leptons_with_tracks['lepton_labels'])
    options['track_size'] = len(leptons_with_tracks['track_labels'])

    # make ptcone and etcone comparison plots - normed
    # plot_save_dir = "../Plots_normed/"
    # pathlib.Path(plot_save_dir).mkdir(parents=True, exist_ok=True)
    # lwt = list(zip(
    #     leptons_with_tracks['normed_leptons'],
    #     leptons_with_tracks['normed_tracks']))
    # labels = [leptons_with_tracks['lepton_labels'],
    #     leptons_with_tracks['track_labels']]
    # FeatureComparer.compare_ptcone_and_etcone(lwt, labels, plot_save_dir)

    # make ptcone and etcone comparison plots - unnormed
    # plot_save_dir = "../Plots_unnormed/"
    # pathlib.Path(plot_save_dir).mkdir(parents=True, exist_ok=True)
    # lwt = list(zip(
    #     leptons_with_tracks['unnormed_leptons'],
    #     leptons_with_tracks['unnormed_tracks']))
    # labels = [leptons_with_tracks['lepton_labels'],
    #     leptons_with_tracks['track_labels']]
    # FeatureComparer.compare_ptcone_and_etcone(lwt, labels, plot_save_dir)

    # perform training
    plot_save_dir = "../Plots/"
    lwt = list(
        zip(leptons_with_tracks['normed_leptons'],
            leptons_with_tracks['normed_tracks']))
<<<<<<< HEAD

=======
    good_leptons = [i[leptons_with_tracks['lepton_labels'].index('ptcone20')]>0 for i in leptons_with_tracks['unnormed_leptons']]
    lwt = np.array(lwt)[good_leptons]
>>>>>>> ab94f0db
    RNN_trainer = RNN_Trainer(options, lwt, plot_save_dir)
    RNN_trainer.train_and_test()

    writer.export_scalars_to_json("./all_scalars.json")
    writer.close()<|MERGE_RESOLUTION|>--- conflicted
+++ resolved
@@ -188,7 +188,7 @@
         # RNN curve
         fpr, tpr, thresholds = metrics.roc_curve(self.test_truth, self.test_raw_results)
         roc_auc = metrics.auc(fpr, tpr)
-        plt.plot(fpr, tpr, color='darkorange', lw=2, label='RNN')
+        plt.plot(fpr, tpr, lw=2, label='RNN')
 
         # plot style
         plt.plot([0, 1], [0, 1], color='navy', lw=2, linestyle='--')
@@ -251,12 +251,9 @@
     lwt = list(
         zip(leptons_with_tracks['normed_leptons'],
             leptons_with_tracks['normed_tracks']))
-<<<<<<< HEAD
-
-=======
+
     good_leptons = [i[leptons_with_tracks['lepton_labels'].index('ptcone20')]>0 for i in leptons_with_tracks['unnormed_leptons']]
     lwt = np.array(lwt)[good_leptons]
->>>>>>> ab94f0db
     RNN_trainer = RNN_Trainer(options, lwt, plot_save_dir)
     RNN_trainer.train_and_test()
 
