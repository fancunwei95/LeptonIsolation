--- conflicted
+++ resolved
@@ -65,13 +65,8 @@
         out = self.softmax(out)
         return out, indices  # passing indices for reorganizing truth
 
-<<<<<<< HEAD
-    def accuracy(self, output, truth):
 
-        predicted = torch.round(output)[:, 0]
-=======
     def accuracy(self, predicted, truth):
->>>>>>> d4cfdfc3
         acc = (predicted == truth.float()).sum().float() / len(truth)
         return acc
 
