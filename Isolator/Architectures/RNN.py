--- conflicted
+++ resolved
@@ -43,6 +43,7 @@
                 input_size=self.input_size, hidden_size=self.hidden_size,
                 batch_first=True, num_layers=self.n_layers,
                 bidirectional=options["bidirectional"])
+
         self.fc = nn.Linear(self.hidden_size+self.lepton_size, self.output_size)
         self.softmax = nn.Softmax(dim=1)
         self.loss_function = nn.BCEWithLogitsLoss()
@@ -57,7 +58,7 @@
         sorted_tracks = tracks[indices]
         sorted_leptons = leptons[indices]
         output, hidden = self.rnn(pack_padded_sequence(sorted_tracks,
-           lengths=sorted_n, batch_first=True))
+                                                       lengths=sorted_n, batch_first=True))
 
         combined_out=torch.cat((sorted_leptons,hidden[-1]),dim=1)
         out = self.fc(combined_out)
@@ -65,10 +66,7 @@
         return out, indices  # passing indices for reorganizing truth
 
     def accuracy(self, output, truth):
-<<<<<<< HEAD
 
-=======
->>>>>>> 3ef8e439
         predicted = torch.round(output)[:, 0]
         acc = (predicted == truth.float()).sum().float() / len(truth)
         return acc
@@ -89,6 +87,7 @@
             truth = truth[:, 0]
             output, indices = self.forward(track_info,lepton_info)
             loss = self.loss_function(output[:, 0], truth[indices].float())
+
             if do_training is True:
                 loss.backward()
                 self.optimizer.step()
