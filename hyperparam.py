--- conflicted
+++ resolved
@@ -218,11 +218,7 @@
     import numpy as np
     import ray
     from ray import tune
-<<<<<<< HEAD
-    from ray.tune.schedulers import HyperBandScheduler, AsyncHyperBandScheduler
-=======
     from ray.tune.schedulers import AsyncHyperBandScheduler
->>>>>>> 6f78246a
 
     options = {}
 
@@ -237,18 +233,8 @@
         args.device = torch.device('cuda')
     else:
         args.device = torch.device('cpu')
-<<<<<<< HEAD
-<<<<<<< HEAD
-    ray.init(temp_dir=options["output_folder"]+"tmp/")
-    sched = HyperBandScheduler(
-=======
     ray.init()
     sched = AsyncHyperBandScheduler(
->>>>>>> 2fbe3c72f0a334b6b2786ed47ea5a0ffea81789f
-=======
-    ray.init()
-    sched = AsyncHyperBandScheduler(
->>>>>>> 6f78246a
         time_attr="training_iteration", reward_attr="neg_mean_loss")
     tune.run_experiments(
         {
